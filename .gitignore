Makefile.local

dependencies/archives/

dependencies/install/
dependencies/sources/
dependencies/check.log

or-tools*.tar.gz
or-tools*.zip
*.snk
*.a
*.o
*.so
*.py[co]
*.lib
*.exp
*.pdb
*.pbtxt
*.ass
*.swp

build*.log
test.log
publish*.log
ortools/gen/
objs/
classes/
packages/
temp_test/
temp_fz/
temp_fz_test/
temp_python*
temp_java/
temp_dotnet/
temp_dotnet_test/
temp_archive/
temp_fz_archive/
lib/
bin/
install/
examples/notebook/.ipynb_checkpoints

# Release stuff
or-tools.snk
private-key.gpg
settings.xml
export


ortools/bazel-*
examples/bazel-*
bazel-*

.vagrant/

tools/docker/export

# IDE stuff
CMakeLists.txt.user
*.userprefs
.idea/*
.idea/
cache/
.cache/
**/.vscode/*
.DS_Store
**/.vs/*

ortools/linear_solver/lpi_glop.cc

# .Net code gen
ortools/dotnet/*.props
ortools/dotnet/*.png
ortools/dotnet/*/*.csproj
ortools/dotnet/*/*.fsproj
ortools/dotnet/*/runtime.json
ortools/dotnet/*/bin
ortools/dotnet/*/obj
ortools/**/samples/bin
ortools/**/samples/obj
examples/tests/bin
examples/tests/obj
examples/contrib/bin
examples/contrib/obj
examples/dotnet/bin
examples/dotnet/obj

<<<<<<< HEAD
# Release key
tools/docker/or-tools.snk

.project
.settings/
=======
# cmake code gen (assumes -Bbuild)
.cmake/
CMakeCache.txt
CMakeFiles
DartConfiguration.tcl
*build*/*
build/
>>>>>>> 86d4c543
<|MERGE_RESOLUTION|>--- conflicted
+++ resolved
@@ -86,18 +86,15 @@
 examples/dotnet/bin
 examples/dotnet/obj
 
-<<<<<<< HEAD
 # Release key
 tools/docker/or-tools.snk
 
 .project
 .settings/
-=======
 # cmake code gen (assumes -Bbuild)
 .cmake/
 CMakeCache.txt
 CMakeFiles
 DartConfiguration.tcl
 *build*/*
-build/
->>>>>>> 86d4c543
+build/