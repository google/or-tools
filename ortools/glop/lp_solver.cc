--- conflicted
+++ resolved
@@ -191,31 +191,6 @@
     ResizeSolution(lp.num_constraints(), lp.num_variables());
     return ProblemStatus::INVALID_PROBLEM;
   }
-<<<<<<< HEAD
-  // Display a warning if running in non-opt, unless we're inside a unit test.
-  DLOG(WARNING)
-      << "\n******************************************************************"
-         "\n* WARNING: Glop will be very slow because it will use DCHECKs    *"
-         "\n* to verify the results and the precision of the solver.         *"
-         "\n* You can gain at least an order of magnitude speedup by         *"
-         "\n* compiling with optimizations enabled and by defining NDEBUG.   *"
-         "\n******************************************************************";
-
-  // Note that we only activate the floating-point exceptions after we are sure
-  // that the program is valid. This way, if we have input NaNs, we will not
-  // crash.
-#ifndef __EMSCRIPTEN__  
-  ScopedFloatingPointEnv scoped_fenv;
-  if (absl::GetFlag(FLAGS_lp_solver_enable_fp_exceptions)) {
-#ifdef _MSC_VER
-    scoped_fenv.EnableExceptions(_EM_INVALID | EM_ZERODIVIDE);
-#else
-    scoped_fenv.EnableExceptions(FE_DIVBYZERO | FE_INVALID);
-#endif
-  }
-#endif
-=======
->>>>>>> 0faf9251
 
   // Make an internal copy of the problem for the preprocessing.
   current_linear_program_.PopulateFromLinearProgram(lp);
