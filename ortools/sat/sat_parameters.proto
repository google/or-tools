--- conflicted
+++ resolved
@@ -23,11 +23,7 @@
 // Contains the definitions for all the sat algorithm parameters and their
 // default values.
 //
-<<<<<<< HEAD
-// NEXT TAG: 301
-=======
-// NEXT TAG: 302
->>>>>>> 11770614
+// NEXT TAG: 303
 message SatParameters {
   // In some context, like in a portfolio of search, it makes sense to name a
   // given parameters set for logging purpose.
@@ -826,7 +822,7 @@
   // default level of reasoning as well as timetable edge finding.
   //
   // This propagator is experimental.
-  optional bool use_horizontal_overload_checking_in_cumulative = 300 [default = false];
+  optional bool use_horizontal_overload_checking_in_cumulative = 302 [default = false];
 
   // Enable a heuristic to solve cumulative constraints using a modified energy
   // constraint. We modify the usual energy definition by applying a
