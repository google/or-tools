// Copyright 2010-2018 Google LLC
// Licensed under the Apache License, Version 2.0 (the "License");
// you may not use this file except in compliance with the License.
// You may obtain a copy of the License at
//
//     http://www.apache.org/licenses/LICENSE-2.0
//
// Unless required by applicable law or agreed to in writing, software
// distributed under the License is distributed on an "AS IS" BASIS,
// WITHOUT WARRANTIES OR CONDITIONS OF ANY KIND, either express or implied.
// See the License for the specific language governing permissions and
// limitations under the License.

/**
 * \file
 * A C++ wrapper that provides a simple and unified interface to
 * several linear programming and mixed integer programming solvers:
 * GLOP, GLPK, CLP, CBC, and SCIP. The wrapper can also be used in Java, C#,
 * and Python via SWIG.
 *
 * What is Linear Programming?
 *
 *   In mathematics, linear programming (LP) is a technique for optimization of
 *   a linear objective function, subject to linear equality and linear
 *   inequality constraints. Informally, linear programming determines the way
 *   to achieve the best outcome (such as maximum profit or lowest cost) in a
 *   given mathematical model and given some list of requirements represented
 *   as linear equations.
 *
 *   The most widely used technique for solving a linear program is the Simplex
 *   algorithm, devised by George Dantzig in 1947. It performs very well on
 *   most instances, for which its running time is polynomial. A lot of effort
 *   has been put into improving the algorithm and its implementation. As a
 *   byproduct, it has however been shown that one can always construct
 *   problems that take exponential time for the Simplex algorithm to solve.
 *   Research has thus focused on trying to find a polynomial algorithm for
 *   linear programming, or to prove that linear programming is indeed
 *   polynomial.
 *
 *   Leonid Khachiyan first exhibited in 1979 a weakly polynomial algorithm for
 *   linear programming. "Weakly polynomial" means that the running time of the
 *   algorithm is in O(P(n) * 2^p) where P(n) is a polynomial of the size of the
 *   problem, and p is the precision of computations expressed in number of
 *   bits. With a fixed-precision, floating-point-based implementation, a weakly
 *   polynomial algorithm will  thus run in polynomial time. No implementation
 *   of Khachiyan's algorithm has proved efficient, but a larger breakthrough in
 *   the field came in 1984 when Narendra Karmarkar introduced a new interior
 *   point method for solving linear programming problems. Interior point
 *   algorithms have proved efficient on very large linear programs.
 *
 *   Check Wikipedia for more detail:
 *     http: *en.wikipedia.org/wiki/Linear_programming
 *
 * -----------------------------------
 *
 * Example of a Linear Program
 *
 *   maximize:
 *     3x + y
 *   subject to:
 *     1.5 x + 2 y <= 12
 *     0 <= x <= 3
 *     0 <= y <= 5
 *
 *  A linear program has:
 *    1) a linear objective function
 *    2) linear constraints that can be equalities or inequalities
 *    3) bounds on variables that can be positive, negative, finite or
 *       infinite.
 *
 * -----------------------------------
 *
 * What is Mixed Integer Programming?
 *
 *   Here, the constraints and the objective are still linear but
 *   there are additional integrality requirements for variables. If
 *   all variables are required to take integer values, then the
 *   problem is called an integer program (IP). In most cases, only
 *   some variables are required to be integer and the rest of the
 *   variables are continuous: this is called a mixed integer program
 *   (MIP). IPs and MIPs are generally NP-hard.
 *
 *   Integer variables can be used to model discrete decisions (build a
 *   datacenter in city A or city B), logical relationships (only
 *   place machines in datacenter A if we have decided to build
 *   datacenter A) and approximate non-linear functions with piecewise
 *   linear functions (for example, the cost of machines as a function
 *   of how many machines are bought, or the latency of a server as a
 *   function of its load).
 *
 * -----------------------------------
 *
 * How to use the wrapper
 *
 *   The user builds the model and solves it through the MPSolver class,
 *   then queries the solution through the MPSolver, MPVariable and
 *   MPConstraint classes. To be able to query a solution, you need the
 *   following:
 *   - A solution exists: MPSolver::Solve has been called and a solution
 *     has been found.
 *   - The model has not been modified since the last time
 *     MPSolver::Solve was called. Otherwise, the solution obtained
 *     before the model modification may not longer be feasible or
 *     optimal.
 *
 * @see ../examples/linear_programming.cc for a simple LP example.
 *
 * @see ../examples/integer_programming.cc for a simple MIP example.
 *
 *   All methods cannot be called successfully in all cases. For
 *   example: you cannot query a solution when no solution exists, you
 *   cannot query a reduced cost value (which makes sense only on
 *   continuous problems) on a discrete problem. When a method is
 *   called in an unsuitable context, it aborts with a
 *   LOG(FATAL).
 * TODO(user): handle failures gracefully.
 *
 * -----------------------------------
 *
 * For developers: How the wrapper works
 *
 *   MPSolver stores a representation of the model (variables,
 *   constraints and objective) in its own data structures and a
 *   pointer to a MPSolverInterface that wraps the underlying solver
 *   (GLOP, CBC, CLP, GLPK, or SCIP) that does the actual work. The
 *   underlying solver also keeps a representation of the model in its
 *   own data structures. The model representations in MPSolver and in
 *   the underlying solver are kept in sync by the 'extraction'
 *   mechanism: synchronously for some changes and asynchronously
 *   (when MPSolver::Solve is called) for others. Synchronicity
 *   depends on the modification applied and on the underlying solver.
 */

#ifndef OR_TOOLS_LINEAR_SOLVER_LINEAR_SOLVER_H_
#define OR_TOOLS_LINEAR_SOLVER_LINEAR_SOLVER_H_

#include <functional>
#include <limits>
#include <map>
#include <memory>
#include <string>
#include <utility>
#include <vector>

#include "absl/container/flat_hash_map.h"
#include "absl/strings/match.h"
#include "absl/strings/str_format.h"
#include "absl/types/optional.h"
#include "ortools/base/commandlineflags.h"
#include "ortools/base/integral_types.h"
#include "ortools/base/logging.h"
#include "ortools/base/macros.h"
#include "ortools/base/status.h"
#include "ortools/base/timer.h"
#include "ortools/glop/parameters.pb.h"
#include "ortools/linear_solver/linear_expr.h"
#include "ortools/linear_solver/linear_solver.pb.h"
#include "ortools/port/proto_utils.h"

namespace operations_research {

constexpr double kDefaultPrimalTolerance = 1e-07;

class MPConstraint;
class MPObjective;
class MPSolverInterface;
class MPSolverParameters;
class MPVariable;

/**
 * This mathematical programming (MP) solver class is the main class
 * though which users build and solve problems.
 */
class MPSolver {
 public:
  /**
   * The type of problems (LP or MIP) that will be solved and the underlying
   *  solver (GLOP, GLPK, CLP, CBC or SCIP) that will solve them. This must
   * remain consistent with MPModelRequest::OptimizationProblemType
   *  (take particular care of the open-source version).
   */
  enum OptimizationProblemType {
#ifdef USE_CLP
    /// Linear Programming solver using Coin CBC.
    CLP_LINEAR_PROGRAMMING = 0,
#endif
#ifdef USE_GLPK
    /// Linear Programming solver using GLPK.
    GLPK_LINEAR_PROGRAMMING = 1,
#endif
#ifdef USE_GLOP
    /// Linear Programming solver using GLOP (Recommended solver).
    GLOP_LINEAR_PROGRAMMING = 2,
#endif
#ifdef USE_GUROBI
    /// Linear Programming solver using GUROBI.
    GUROBI_LINEAR_PROGRAMMING = 6,
#endif
#ifdef USE_CPLEX
    /// Linear Programming solver using CPLEX.
    CPLEX_LINEAR_PROGRAMMING = 10,
#endif

// Integer programming problems.
#ifdef USE_SCIP
    /// Mixed integer Programming Solver using SCIP.
    SCIP_MIXED_INTEGER_PROGRAMMING = 3,  // Recommended default value.
#endif
#ifdef USE_GLPK
    /// Mixed integer Programming Solver using SCIP.
    GLPK_MIXED_INTEGER_PROGRAMMING = 4,
#endif
#ifdef USE_CBC
    /// Mixed integer Programming Solver using Coin CBC.
    CBC_MIXED_INTEGER_PROGRAMMING = 5,
#endif
#if defined(USE_GUROBI)
    /// Mixed integer Programming Solver using GUROBI.
    GUROBI_MIXED_INTEGER_PROGRAMMING = 7,
#endif
#if defined(USE_CPLEX)
    /// Mixed integer Programming Solver using CPLEX.
    CPLEX_MIXED_INTEGER_PROGRAMMING = 11,
#endif
#if defined(USE_BOP)
    /// Linear Boolean Programming Solver.
    BOP_INTEGER_PROGRAMMING = 12,
#endif
#if defined(USE_XPRESS)
	XPRESS_LINEAR_PROGRAMMING = 101,
	XPRESS_MIXED_INTEGER_PROGRAMMING = 102,
#endif
  };

  /**
   * Create a solver with the given name and underlying solver backend.
   */
  MPSolver(const std::string& name, OptimizationProblemType problem_type);
  virtual ~MPSolver();

  /**
   * Whether the given problem type is supported (this will depend on the
   * targets that you linked).
   */
  static bool SupportsProblemType(OptimizationProblemType problem_type);

  /**
   * Parses the name of the solver. Returns true if the solver type is
   * successfully parsed as one of the OptimizationProblemType.
   */
  static bool ParseSolverType(absl::string_view solver,
                              OptimizationProblemType* type);

  bool IsMIP() const;

  /**
   * Returns the name of the model set at construction.
   */
  const std::string& Name() const {
    return name_;  // Set at construction.
  }

  /**
   * Returns the optimization problem type set at construction
   */
  virtual OptimizationProblemType ProblemType() const {
    return problem_type_;  // Set at construction.
  }

  /**
   * Clears the objective (including the optimization direction), all variables
   * and constraints. All the other properties of the MPSolver (like the time
   * limit) are kept untouched.
   */
  void Clear();

  /**
   * Returns the number of variables.
   */
  int NumVariables() const { return variables_.size(); }

  /**
   * Returns the array of variables handled by the MPSolver. (They are listed in
   * the order in which they were created.)
   */
  const std::vector<MPVariable*>& variables() const { return variables_; }

  /**
   * Looks up a variable by name, and returns nullptr if it does not exist. The
   * first call has a O(n) complexity, as the variable name index is lazily
   * created upon first use. Will crash if variable names are not unique.
   */
  MPVariable* LookupVariableOrNull(const std::string& var_name) const;

  /**
   *  Creates a variable with the given bounds, integrality requirement and
   * name. Bounds can be finite or +/- MPSolver::infinity(). The MPSolver owns
   * the variable (i.e. the returned pointer is borrowed). Variable names are
   * optional. If you give an empty name, name() will auto-generate one for you
   * upon request.
   */
  MPVariable* MakeVar(double lb, double ub, bool integer,
                      const std::string& name);

  /**
   * Creates a continuous variable.
   */
  MPVariable* MakeNumVar(double lb, double ub, const std::string& name);

  /**
   * Creates an integer variable.
   */
  MPVariable* MakeIntVar(double lb, double ub, const std::string& name);

  /**
   * Creates a boolean variable.
   */
  MPVariable* MakeBoolVar(const std::string& name);

  /**
   * Creates an array of variables. All variables created have the same bounds
   * and integrality requirement. If nb <= 0, no variables are created, the
   * function crashes in non-opt mode.
   *
   * @param nb the number of variables to create.
   * @param lb the lower bound of created variables
   * @param ub the upper bound of created variables
   * @param integer controls whether the created variables are continuous or
   * integral.
   * @param name_prefix the prefix of the variable names. Variables are named
   * name_prefix0, name_prefix1, ...
   * @param[out] vars the vector of variables to fill with variables.
   */
  void MakeVarArray(int nb, double lb, double ub, bool integer,
                    const std::string& name_prefix,
                    std::vector<MPVariable*>* vars);

  /**
   * Creates an array of continuous variables.
   */
  void MakeNumVarArray(int nb, double lb, double ub, const std::string& name,
                       std::vector<MPVariable*>* vars);

  /**
   *  Creates an array of integer variables.
   */
  void MakeIntVarArray(int nb, double lb, double ub, const std::string& name,
                       std::vector<MPVariable*>* vars);

  /**
   * Creates an array of boolean variables.
   */
  void MakeBoolVarArray(int nb, const std::string& name,
                        std::vector<MPVariable*>* vars);

  /**
   * Returns the number of constraints.
   */
  int NumConstraints() const { return constraints_.size(); }

  /**
   * Returns the array of constraints handled by the MPSolver.
   *
   * They are listed in the order in which they were created.
   */
  const std::vector<MPConstraint*>& constraints() const { return constraints_; }

  /**
   *  Looks up a constraint by name, and returns nullptr if it does not exist.
   *
   * The first call has a O(n) complexity, as the constraint name index is
   * lazily created upon first use. Will crash if constraint names are not
   * unique.
   */
  MPConstraint* LookupConstraintOrNull(
      const std::string& constraint_name) const;

  /**
   * Creates a linear constraint with given bounds.
   *
   * Bounds can be finite or +/- MPSolver::infinity(). The MPSolver class
   * assumes ownership of the constraint.
   *
   * @return a pointer to the newly created constraint.
   */
  MPConstraint* MakeRowConstraint(double lb, double ub);

  /**
   * Creates a constraint with -infinity and +infinity bounds.
   */
  MPConstraint* MakeRowConstraint();

  /**
   * Creates a named constraint with given bounds.
   */
  MPConstraint* MakeRowConstraint(double lb, double ub,
                                  const std::string& name);
  /**
   * Creates a named constraint with -infinity and +infinity bounds.
   */
  MPConstraint* MakeRowConstraint(const std::string& name);

  /**
   * Creates a constraint owned by MPSolver enforcing:
   *     range.lower_bound() <= range.linear_expr() <= range.upper_bound()
   */
  MPConstraint* MakeRowConstraint(const LinearRange& range);

  /**
   * As above, but also names the constraint.
   */
  MPConstraint* MakeRowConstraint(const LinearRange& range,
                                  const std::string& name);

  /**
   * Returns the objective object.
   *
   * Note that the objective is owned by the solver, and is initialized to its
   * default value (see the MPObjective class below) at construction.
   */
  const MPObjective& Objective() const { return *objective_; }

  /**
   * Returns the mutable objective object.
   */
  MPObjective* MutableObjective() { return objective_.get(); }

  /**
   * The status of solving the problem. The straightforward translation to
   * homonymous enum values of MPSolverResponseStatus (see
   * ./linear_solver.proto) is guaranteed by ./enum_consistency_test.cc, you may
   * rely on it.
   */
  enum ResultStatus {
    /// optimal.
    OPTIMAL,
    /// feasible, or stopped by limit.
    FEASIBLE,
    /// proven infeasible.
    INFEASIBLE,
    /// proven unbounded.
    UNBOUNDED,
    /// abnormal, i.e., error of some kind.
    ABNORMAL,
    /// the model is trivially invalid (NaN coefficients, etc).
    MODEL_INVALID,
    /// not been solved yet.
    NOT_SOLVED = 6
  };

  /**
   * Solves the problem using default parameter values.
   */
  ResultStatus Solve();

  /**
   * Solves the problem using the specified parameter values.
   */
  ResultStatus Solve(const MPSolverParameters& param);

  /**
   * Writes the model using the solver internal write function.  Currently only
   * available for Gurobi.
   */
  void Write(const std::string& file_name);

  /**
   * Advanced usage: compute the "activities" of all constraints, which are the
   * sums of their linear terms. The activities are returned in the same order
   * as constraints(), which is the order in which constraints were added; but
   * you can also use MPConstraint::index() to get a constraint's index.
   */
  std::vector<double> ComputeConstraintActivities() const;

  /**
   * Advanced usage: Verifies the *correctness* of the solution.
   *
   * It verifies that all variables must be within their domains, all
   * constraints must be satisfied, and the reported objective value must be
   * accurate.
   *
   * Usage:
   * - This can only be called after Solve() was called.
   * - "tolerance" is interpreted as an absolute error threshold.
   * - For the objective value only, if the absolute error is too large,
   *   the tolerance is interpreted as a relative error threshold instead.
   * - If "log_errors" is true, every single violation will be logged.
   * - If "tolerance" is negative, it will be set to infinity().
   *
   * Most users should just set the --verify_solution flag and not bother using
   * this method directly.
   */
  bool VerifySolution(double tolerance, bool log_errors) const;

  /**
   * Advanced usage: resets extracted model to solve from scratch.
   *
   * This won't reset the parameters that were set with
   * SetSolverSpecificParametersAsString() or set_time_limit() or even clear the
   * linear program. It will just make sure that next Solve() will be as if
   * everything was reconstructed from scratch.
   */
  void Reset();

  /** Interrupts the Solve() execution to terminate processing if possible.
   *
   * If the underlying interface supports interruption; it does that and returns
   * true regardless of whether there's an ongoing Solve() or not. The Solve()
   * call may still linger for a while depending on the conditions.  If
   * interruption is not supported; returns false and does nothing.
   */
  bool InterruptSolve();

  /**
   * Loads model from protocol buffer.
   *
   * Returns MPSOLVER_MODEL_IS_VALID if the model is valid, and another status
   * otherwise (currently only MPSOLVER_MODEL_INVALID and MPSOLVER_INFEASIBLE).
   * If the model isn't valid, populates "error_message".
   */
  MPSolverResponseStatus LoadModelFromProto(const MPModelProto& input_model,
                                            std::string* error_message);
  /**
   * Loads model from protocol buffer.
   *
   * The same as above, except that the loading keeps original variable and
   * constraint names. Caller should make sure that all variable names and
   * constraint names are unique, respectively.
   */
  MPSolverResponseStatus LoadModelFromProtoWithUniqueNamesOrDie(
      const MPModelProto& input_model, std::string* error_message);

  /**
   * Encodes the current solution in a solution response protocol buffer.
   */
  void FillSolutionResponseProto(MPSolutionResponse* response) const;

  /**
   * Solves the model encoded by a MPModelRequest protocol buffer and fills the
   * solution encoded as a MPSolutionResponse.
   *
   * Note(user): This creates a temporary MPSolver and destroys it at the end.
   * If you want to keep the MPSolver alive (for debugging, or for incremental
   * solving), you should write another version of this function that creates
   * the MPSolver object on the heap and returns it.
   */
  static void SolveWithProto(const MPModelRequest& model_request,
                             MPSolutionResponse* response);

  /**
   * Exports model to protocol buffer.
   */
  void ExportModelToProto(MPModelProto* output_model) const;

  /**
   * Load a solution encoded in a protocol buffer onto this solver for easy
  access via the MPSolver interface.
   *
   * IMPORTANT: This may only be used in conjunction with ExportModel(),
  following this example:
   *
   \code
     MPSolver my_solver;
     ... add variables and constraints ...
     MPModelProto model_proto;
     my_solver.ExportModelToProto(&model_proto);
     MPSolutionResponse solver_response;
     MPSolver::SolveWithProto(model_proto, &solver_response);
     if (solver_response.result_status() == MPSolutionResponse::OPTIMAL) {
       CHECK_OK(my_solver.LoadSolutionFromProto(solver_response));
       ... inspect the solution using the usual API: solution_value(), etc...
     }
  \endcode
   *
   * The response must be in OPTIMAL or FEASIBLE status.
   *
   * Returns a non-OK status if a problem arised (typically, if it wasn't used
   *     like it should be):
   * - loading a solution whose variables don't correspond to the solver's
   *   current variables
   * - loading a solution with a status other than OPTIMAL / FEASIBLE.
   *
   * Note: the objective value isn't checked. You can use VerifySolution() for
   *       that.
   */
  util::Status LoadSolutionFromProto(
      const MPSolutionResponse& response,
      double tolerance = kDefaultPrimalTolerance);

  /**
   * Resets values of out of bound variables to the corresponding bound and
   * returns an error if any of the variables have NaN value.
   */
  util::Status ClampSolutionWithinBounds();

  /**
   * Shortcuts to the homonymous MPModelProtoExporter methods, via exporting to
   * a MPModelProto with ExportModelToProto() (see above).
   *
   * Produces empty std::string on portable platforms (e.g. android, ios).
   */
  bool ExportModelAsLpFormat(bool obfuscate, std::string* model_str) const;
  bool ExportModelAsMpsFormat(bool fixed_format, bool obfuscate,
                              std::string* model_str) const;

  /**
   *  Sets the number of threads to use by the underlying solver.
   *
   * Returns OkStatus if the operation was successful. num_threads must be equal
   * to or greater than 1. Note that the behaviour of this call depends on the
   * underlying solver. E.g., it may set the exact number of threads or the max
   * number of threads (check the solver's interface implementation for
   * details). Also, some solvers may not (yet) support this function, but still
   * enable multi-threading via SetSolverSpecificParametersAsString().
   */
  util::Status SetNumThreads(int num_threads);

  /**
   * Returns the number of threads to be used during solve.
   */
  int GetNumThreads() const { return num_threads_; }

  /**
   * Advanced usage: pass solver specific parameters in text format.
   *
   * The format is solver-specific and is the same as the corresponding solver
   * configuration file format. Returns true if the operation was successful.
   *
   * TODO(user): Currently SCIP will always return true even if the format is
   * wrong (you can check the log if you suspect an issue there). This seems to
   * be a bug in SCIP though.
   */
  bool SetSolverSpecificParametersAsString(const std::string& parameters);
  std::string GetSolverSpecificParametersAsString() const {
    return solver_specific_parameter_string_;
  }

  /**
   * Set a hint for solution.
   *
   * If a feasible or almost-feasible solution to the problem is already known,
   * it may be helpful to pass it to the solver so that it can be used. A solver
   * that supports this feature will try to use this information to create its
   * initial feasible solution.
   *
   * Note: It may not always be faster to give a hint like this to the
   * solver. There is also no guarantee that the solver will use this hint or
   * try to return a solution "close" to this assignment in case of multiple
   * optimal solutions.
   */
  void SetHint(std::vector<std::pair<const MPVariable*, double> > hint);

  /**
   * Advanced usage: possible basis status values for a variable and the slack
   * variable of a linear constraint.
   */
  enum BasisStatus {
    FREE = 0,
    AT_LOWER_BOUND,
    AT_UPPER_BOUND,
    FIXED_VALUE,
    BASIC
  };

  /**
   * Advanced usage: Incrementality.
   *
   * This function takes a starting basis to be used in the next LP Solve()
   * call. The statuses of a current solution can be retrieved via the
   * basis_status() function of a MPVariable or a MPConstraint.
   *
   * WARNING: With Glop, you should disable presolve when using this because
   * this information will not be modified in sync with the presolve and will
   * likely not mean much on the presolved problem.
   */
  void SetStartingLpBasis(
      const std::vector<MPSolver::BasisStatus>& variable_statuses,
      const std::vector<MPSolver::BasisStatus>& constraint_statuses);

  /**
   * Infinity.
   *
   * You can use -MPSolver::infinity() for negative infinity.
   */
  static double infinity() { return std::numeric_limits<double>::infinity(); }

  /**
   * Controls (or queries) the amount of output produced by the underlying
   * solver. The output can surface to LOGs, or to stdout or stderr, depending
   * on the implementation. The amount of output will greatly vary with each
   * implementation and each problem.
   *
   * Output is suppressed by default.
   */
  bool OutputIsEnabled() const;
  /** Enable output. */
  void EnableOutput();
  /** Suppress output. */
  void SuppressOutput();

  absl::Duration TimeLimit() const { return time_limit_; }
  void SetTimeLimit(absl::Duration time_limit) {
    DCHECK_GE(time_limit, absl::ZeroDuration());
    time_limit_ = time_limit;
  }

  absl::Duration DurationSinceConstruction() const {
    return absl::Now() - construction_time_;
  }

  /**
   * Returns the number of simplex iterations.
   */
  int64 iterations() const;

  /**
   * Returns the number of branch-and-bound nodes evaluated during the solve.
   *
   * Only available for discrete problems.
   */
  int64 nodes() const;

  /**
   * Returns a std::string describing the underlying solver and its version.
   */
  std::string SolverVersion() const;

  /**
   * Advanced usage: returns the underlying solver.
   *
   * Returns the underlying solver so that the user can use solver-specific
   * features or features that are not exposed in the simple API of MPSolver.
   * This method is for advanced users, use at your own risk! In particular, if
   * you modify the model or the solution by accessing the underlying solver
   * directly, then the underlying solver will be out of sync with the
   * information kept in the wrapper (MPSolver, MPVariable, MPConstraint,
   * MPObjective). You need to cast the void* returned back to its original type
   * that depends on the interface (CBC: OsiClpSolverInterface*, CLP:
   * ClpSimplex*, GLPK: glp_prob*, SCIP: SCIP*).
   */
  void* underlying_solver();

  /** Advanced usage: computes the exact condition number of the current scaled
   * basis: L1norm(B) * L1norm(inverse(B)), where B is the scaled basis.
   *
   * This method requires that a basis exists: it should be called after Solve.
   * It is only available for continuous problems. It is implemented for GLPK
   * but not CLP because CLP does not provide the API for doing it.
   *
   * The condition number measures how well the constraint matrix is conditioned
   * and can be used to predict whether numerical issues will arise during the
   * solve: the model is declared infeasible whereas it is feasible (or
   * vice-versa), the solution obtained is not optimal or violates some
   * constraints, the resolution is slow because of repeated singularities.
   *
   * The rule of thumb to interpret the condition number kappa is:
   *   - o kappa <= 1e7: virtually no chance of numerical issues
   *   - o 1e7 < kappa <= 1e10: small chance of numerical issues
   *   - o 1e10 < kappa <= 1e13: medium chance of numerical issues
   *   - o kappa > 1e13: high chance of numerical issues
   *
   * The computation of the condition number depends on the quality of the LU
   * decomposition, so it is not very accurate when the matrix is ill
   * conditioned.
   */
  double ComputeExactConditionNumber() const;

<<<<<<< HEAD
  // Some solvers (MIP only, not LP) can produce multiple solutions to the
  // problem. Returns true when another solution is available, and updates the
  // MPVariable* objects to make the new solution queryable. Call only after
  // calling solve.
  //
  // The optimality properties of the additional solutions found, and whether
  // or not the solver computes them ahead of time or when NextSolution() is
  // called is solver specific.
  //
  // As of 2018-08-09, only Gurobi supports NextSolution(), see
  // linear_solver_underlying_gurobi_test for an example of how to configure
  // Gurobi for this purpose. The other solvers return false unconditionally.
#if defined(USE_GUROBI)
=======
  /**
   * Some solvers (MIP only, not LP) can produce multiple solutions to the
   * problem. Returns true when another solution is available, and updates the
   * MPVariable* objects to make the new solution queryable. Call only after
   * calling solve.
   *
   * The optimality properties of the additional solutions found, and whether or
   * not the solver computes them ahead of time or when NextSolution() is called
   * is solver specific.
   *
   * As of 2018-08-09, only Gurobi supports NextSolution(), see
   * linear_solver_underlying_gurobi_test for an example of how to configure
   * Gurobi for this purpose. The other solvers return false unconditionally.
   */
>>>>>>> a6b4bc2f
  ABSL_MUST_USE_RESULT bool NextSolution();
#endif

  // DEPRECATED: Use TimeLimit() and SetTimeLimit(absl::Duration) instead.
  // NOTE: These deprecated functions used the convention time_limit = 0 to mean
  // "no limit", which now corresponds to time_limit_ = InfiniteDuration().
  int64 time_limit() const {
    return time_limit_ == absl::InfiniteDuration()
               ? 0
               : absl::ToInt64Milliseconds(time_limit_);
  }
  void set_time_limit(int64 time_limit_milliseconds) {
    SetTimeLimit(time_limit_milliseconds == 0
                     ? absl::InfiniteDuration()
                     : absl::Milliseconds(time_limit_milliseconds));
  }
  double time_limit_in_secs() const {
    return static_cast<double>(time_limit()) / 1000.0;
  }

  // DEPRECATED: Use DurationSinceConstruction() instead.
  int64 wall_time() const {
    return absl::ToInt64Milliseconds(DurationSinceConstruction());
  }

  friend class GLPKInterface;
  friend class CLPInterface;
  friend class CBCInterface;
  friend class SCIPInterface;
  friend class GurobiInterface;
  friend class CplexInterface;
  friend class XpressInterface;
  friend class SLMInterface;
  friend class MPSolverInterface;
  friend class GLOPInterface;
  friend class BopInterface;
  friend class SatInterface;
  friend class KnapsackInterface;

  // Debugging: verify that the given MPVariable* belongs to this solver.
  bool OwnsVariable(const MPVariable* var) const;

 private:
  // Computes the size of the constraint with the largest number of
  // coefficients with index in [min_constraint_index,
  // max_constraint_index)
  int ComputeMaxConstraintSize(int min_constraint_index,
                               int max_constraint_index) const;

  // Returns true if the model has constraints with lower bound > upper bound.
  bool HasInfeasibleConstraints() const;

  // Returns true if the model has at least 1 integer variable.
  bool HasIntegerVariables() const;

  // Generates the map from variable names to their indices.
  void GenerateVariableNameIndex() const;

  // Generates the map from constraint names to their indices.
  void GenerateConstraintNameIndex() const;

  // The name of the linear programming problem.
  const std::string name_;

  // The type of the linear programming problem.
  const OptimizationProblemType problem_type_;

  // The solver interface.
  std::unique_ptr<MPSolverInterface> interface_;

  // The vector of variables in the problem.
  std::vector<MPVariable*> variables_;
  // A map from a variable's name to its index in variables_.
  mutable absl::optional<absl::flat_hash_map<std::string, int> >
      variable_name_to_index_;
  // Whether variables have been extracted to the underlying interface.
  std::vector<bool> variable_is_extracted_;

  // The vector of constraints in the problem.
  std::vector<MPConstraint*> constraints_;
  // A map from a constraint's name to its index in constraints_.
  mutable absl::optional<absl::flat_hash_map<std::string, int> >
      constraint_name_to_index_;
  // Whether constraints have been extracted to the underlying interface.
  std::vector<bool> constraint_is_extracted_;

  // The linear objective function.
  std::unique_ptr<MPObjective> objective_;

  // Initial values for all or some of the problem variables that can be
  // exploited as a starting hint by a solver.
  //
  // Note(user): as of 05/05/2015, we can't use >> because of some SWIG errors.
  //
  // TODO(user): replace by two vectors, a std::vector<bool> to indicate if a
  // hint is provided and a std::vector<double> for the hint value.
  std::vector<std::pair<const MPVariable*, double> > solution_hint_;

  absl::Duration time_limit_ = absl::InfiniteDuration();  // Default = No limit.

  const absl::Time construction_time_;

  // Permanent storage for the number of threads.
  int num_threads_ = 1;

  // Permanent storage for SetSolverSpecificParametersAsString().
  std::string solver_specific_parameter_string_;

  MPSolverResponseStatus LoadModelFromProtoInternal(
      const MPModelProto& input_model, bool clear_names,
      std::string* error_message);

  DISALLOW_COPY_AND_ASSIGN(MPSolver);
};

const absl::string_view ToString(
    MPSolver::OptimizationProblemType optimization_problem_type);

inline std::ostream& operator<<(
    std::ostream& os,
    MPSolver::OptimizationProblemType optimization_problem_type) {
  return os << ToString(optimization_problem_type);
}

inline std::ostream& operator<<(std::ostream& os,
                                MPSolver::ResultStatus status) {
  return os << ProtoEnumToString<MPSolverResponseStatus>(
             static_cast<MPSolverResponseStatus>(status));
}

bool AbslParseFlag(absl::string_view text,
                   MPSolver::OptimizationProblemType* solver_type,
                   std::string* error);

inline std::string AbslUnparseFlag(
    MPSolver::OptimizationProblemType solver_type) {
  return std::string(ToString(solver_type));
}

/**
 *  A class to express a linear objective.
 */
class MPObjective {
 public:
  /**
   *  Clears the offset, all variables and coefficients, and the optimization
   * direction.
   */
  void Clear();

  /**
   * Sets the coefficient of the variable in the objective.
   *
   * If the variable does not belong to the solver, the function just returns,
   * or crashes in non-opt mode.
   */
  void SetCoefficient(const MPVariable* const var, double coeff);

  /**
   *  Gets the coefficient of a given variable in the objective
   *
   * It returns 0 if the variable does not appear in the objective).
   */
  double GetCoefficient(const MPVariable* const var) const;

  /**
   * Returns a map from variables to their coefficients in the objective.
   *
   * If a variable is not present in the map, then its coefficient is zero.
   */
  const absl::flat_hash_map<const MPVariable*, double>& terms() const {
    return coefficients_;
  }

  /**
   * Sets the constant term in the objective.
   */
  void SetOffset(double value);

  /**
   * Gets the constant term in the objective.
   */
  double offset() const { return offset_; }

  /**
   * Resets the current objective to take the value of linear_expr, and sets the
   * objective direction to maximize if "is_maximize", otherwise minimizes.
   */
  void OptimizeLinearExpr(const LinearExpr& linear_expr, bool is_maximization);

  /**
   * Resets the current objective to maximize linear_expr.
   */
  void MaximizeLinearExpr(const LinearExpr& linear_expr) {
    OptimizeLinearExpr(linear_expr, true);
  }
  /**
   * Resets the current objective to minimize linear_expr.
   */
  void MinimizeLinearExpr(const LinearExpr& linear_expr) {
    OptimizeLinearExpr(linear_expr, false);
  }

  /**
   * Adds linear_expr to the current objective, does not change the direction.
   */
  void AddLinearExpr(const LinearExpr& linear_expr);

  /**
   * Sets the optimization direction (maximize: true or minimize: false).
   */
  void SetOptimizationDirection(bool maximize);

  /**
   * Sets the optimization direction to minimize.
   */
  void SetMinimization() { SetOptimizationDirection(false); }

  /**
   * Sets the optimization direction to maximize.
   */
  void SetMaximization() { SetOptimizationDirection(true); }

  /**
   * Is the optimization direction set to maximize?
   */
  bool maximization() const;
  /**
   * Is the optimization direction set to minimize?
   */
  bool minimization() const;

  /**
   * Returns the objective value of the best solution found so far.
   *
   * It is the optimal objective value if the problem has been solved to
   * optimality.
   *
   * Note: the objective value may be slightly different than what you could
   * compute yourself using \c MPVariable::solution_value(); please use the
   * --verify_solution flag to gain confidence about the numerical stability of
   * your solution.
   */
  double Value() const;

  /**
   * Returns the best objective bound.
   *
   * In case of minimization, it is a lower bound on the objective value of the
   * optimal integer solution. Only available for discrete problems.
   */
  double BestBound() const;

 private:
  friend class MPSolver;
  friend class MPSolverInterface;
  friend class CBCInterface;
  friend class CLPInterface;
  friend class GLPKInterface;
  friend class SCIPInterface;
  friend class SLMInterface;
  friend class GurobiInterface;
  friend class CplexInterface;
  friend class XpressInterface;
  friend class GLOPInterface;
  friend class BopInterface;
  friend class SatInterface;
  friend class KnapsackInterface;

  // Constructor. An objective points to a single MPSolverInterface
  // that is specified in the constructor. An objective cannot belong
  // to several models.
  // At construction, an MPObjective has no terms (which is equivalent
  // on having a coefficient of 0 for all variables), and an offset of 0.
  explicit MPObjective(MPSolverInterface* const interface_in)
      : interface_(interface_in), coefficients_(1), offset_(0.0) {}

  MPSolverInterface* const interface_;

  // Mapping var -> coefficient.
  absl::flat_hash_map<const MPVariable*, double> coefficients_;
  // Constant term.
  double offset_;

  DISALLOW_COPY_AND_ASSIGN(MPObjective);
};

/**
 * The class for variables of a Mathematical Programming (MP) model.
 */
class MPVariable {
 public:
  /**
   * Returns the name of the variable.
   */
  const std::string& name() const { return name_; }

  /**
   * Sets the integrality requirement of the variable.
   */
  void SetInteger(bool integer);

  /**
   * Returns the integrality requirement of the variable.
   */
  bool integer() const { return integer_; }

  /**
   * Returns the value of the variable in the current solution.
   *
   * If the variable is integer, then the value will always be an integer (the
   * underlying solver handles floating-point values only, but this function
   * automatically rounds it to the nearest integer; see: man 3 round).
   */
  double solution_value() const;

  /**
   * Returns the index of the variable in the MPSolver::variables_.
   */
  int index() const { return index_; }

  /**
   * Returns the lower bound.
   */
  double lb() const { return lb_; }

  /**
   * Returns the upper bound.
   */
  double ub() const { return ub_; }

  /**
   * Sets the lower bound.
   */
  void SetLB(double lb) { SetBounds(lb, ub_); }
  /**
   * Sets the upper bound.
   */
  void SetUB(double ub) { SetBounds(lb_, ub); }

  /**
   * Sets both the lower and upper bounds.
   */
  void SetBounds(double lb, double ub);

  /**
   * Advanced usage: unrounded solution value.
   *
   * The returned value won't be rounded to the nearest integer even if the
   * variable is integer.
   */
  double unrounded_solution_value() const;

  /**
   * Advanced usage: returns the reduced cost of the variable in the current
   * solution (only available for continuous problems).
   */
  double reduced_cost() const;

  /**
   *  Advanced usage: returns the basis status of the variable in the current
   * solution (only available for continuous problems).
   *
   * @see MPSolver::BasisStatus.
   */
  MPSolver::BasisStatus basis_status() const;

  /**
   * Advanced usage: Certain MIP solvers (e.g. Gurobi or SCIP) allow you to set
   * a per-variable priority for determining which variable to branch on.
   *
   * A value of 0 is treated as default, and is equivalent to not setting the
   * branching priority. The solver looks first to branch on fractional
   * variables in higher priority levels. As of 2019-05, only Gurobi and SCIP
   * support setting branching priority; all other solvers will simply ignore
   * this annotation.
   */
  int branching_priority() const { return branching_priority_; }
  void SetBranchingPriority(int priority);

 protected:
  friend class MPSolver;
  friend class MPSolverInterface;
  friend class CBCInterface;
  friend class CLPInterface;
  friend class GLPKInterface;
  friend class SCIPInterface;
  friend class SLMInterface;
  friend class GurobiInterface;
  friend class CplexInterface;
  friend class XpressInterface;
  friend class GLOPInterface;
  friend class MPVariableSolutionValueTest;
  friend class BopInterface;
  friend class SatInterface;
  friend class KnapsackInterface;

  // Constructor. A variable points to a single MPSolverInterface that
  // is specified in the constructor. A variable cannot belong to
  // several models.
  MPVariable(int index, double lb, double ub, bool integer,
             const std::string& name, MPSolverInterface* const interface_in)
      : index_(index),
        lb_(lb),
        ub_(ub),
        integer_(integer),
        name_(name.empty() ? absl::StrFormat("auto_v_%09d", index) : name),
        solution_value_(0.0),
        reduced_cost_(0.0),
        interface_(interface_in) {}

  void set_solution_value(double value) { solution_value_ = value; }
  void set_reduced_cost(double reduced_cost) { reduced_cost_ = reduced_cost; }

 private:
  const int index_;
  double lb_;
  double ub_;
  bool integer_;
  const std::string name_;
  double solution_value_;
  double reduced_cost_;
  int branching_priority_ = 0;
  MPSolverInterface* const interface_;
  DISALLOW_COPY_AND_ASSIGN(MPVariable);
};

/**
 * The class for constraints of a Mathematical Programming (MP) model.
 *
 * A constraint is represented as a linear equation or inequality.
 */
class MPConstraint {
 public:
  /**
   * Returns the name of the constraint.
   */
  const std::string& name() const { return name_; }

  /**
   * Clears all variables and coefficients. Does not clear the bounds.
   */
  void Clear();

  /**
   * Sets the coefficient of the variable on the constraint.
   *
   * If the variable does not belong to the solver, the function just returns,
   * or crashes in non-opt mode.
   */
  void SetCoefficient(const MPVariable* const var, double coeff);

  /**
   * Gets the coefficient of a given variable on the constraint (which is 0 if
   * the variable does not appear in the constraint).
   */
  double GetCoefficient(const MPVariable* const var) const;

  /**
   * Returns a map from variables to their coefficients in the constraint.
   *
   * If a variable is not present in the map, then its coefficient is zero.
   */
  const absl::flat_hash_map<const MPVariable*, double>& terms() const {
    return coefficients_;
  }

  /**
   * Returns the lower bound.
   */
  double lb() const { return lb_; }

  /**
   * Returns the upper bound.
   */
  double ub() const { return ub_; }

  /**
   * Sets the lower bound.
   */
  void SetLB(double lb) { SetBounds(lb, ub_); }

  /**
   * Sets the upper bound.
   */
  void SetUB(double ub) { SetBounds(lb_, ub); }

  /**
   * Sets both the lower and upper bounds.
   */
  void SetBounds(double lb, double ub);

  /**
   * Advanced usage: returns true if the constraint is "lazy" (see below).
   */
  bool is_lazy() const { return is_lazy_; }

  /**
   * Advanced usage: sets the constraint "laziness".
   *
   * <em>This is only supported for SCIP and has no effect on other
   * solvers.</em>
   *
   * When \b laziness is true, the constraint is only considered by the Linear
   * Programming solver if its current solution violates the constraint. In this
   * case, the constraint is definitively added to the problem. This may be
   * useful in some MIP problems, and may have a dramatic impact on performance.
   *
   * For more info see: http://tinyurl.com/lazy-constraints.
   */
  void set_is_lazy(bool laziness) { is_lazy_ = laziness; }

  const MPVariable* indicator_variable() const { return indicator_variable_; }
  bool indicator_value() const { return indicator_value_; }

  /**
   * Returns the index of the constraint in the MPSolver::constraints_.
   */
  int index() const { return index_; }

  /**
   * Advanced usage: returns the dual value of the constraint in the current
   * solution (only available for continuous problems).
   */
  double dual_value() const;

  /**
   * Advanced usage: returns the basis status of the constraint.
   *
   * It is only available for continuous problems).
   *
   * Note that if a constraint "linear_expression in [lb, ub]" is transformed
   * into "linear_expression + slack = 0" with slack in [-ub, -lb], then this
   * status is the same as the status of the slack variable with AT_UPPER_BOUND
   * and AT_LOWER_BOUND swapped.
   *
   * @see MPSolver::BasisStatus.
   */
  MPSolver::BasisStatus basis_status() const;

 protected:
  friend class MPSolver;
  friend class MPSolverInterface;
  friend class CBCInterface;
  friend class CLPInterface;
  friend class GLPKInterface;
  friend class SCIPInterface;
  friend class SLMInterface;
  friend class GurobiInterface;
  friend class CplexInterface;
  friend class XpressInterface;
  friend class GLOPInterface;
  friend class BopInterface;
  friend class SatInterface;
  friend class KnapsackInterface;

  // Constructor. A constraint points to a single MPSolverInterface
  // that is specified in the constructor. A constraint cannot belong
  // to several models.
  MPConstraint(int index, double lb, double ub, const std::string& name,
               MPSolverInterface* const interface_in)
      : coefficients_(1),
        index_(index),
        lb_(lb),
        ub_(ub),
        name_(name.empty() ? absl::StrFormat("auto_c_%09d", index) : name),
        is_lazy_(false),
        indicator_variable_(nullptr),
        dual_value_(0.0),
        interface_(interface_in) {}

  void set_dual_value(double dual_value) { dual_value_ = dual_value; }

 private:
  // Returns true if the constraint contains variables that have not
  // been extracted yet.
  bool ContainsNewVariables();

  // Mapping var -> coefficient.
  absl::flat_hash_map<const MPVariable*, double> coefficients_;

  const int index_;  // See index().

  // The lower bound for the linear constraint.
  double lb_;

  // The upper bound for the linear constraint.
  double ub_;

  // Name.
  const std::string name_;

  // True if the constraint is "lazy", i.e. the constraint is added to the
  // underlying Linear Programming solver only if it is violated.
  // By default this parameter is 'false'.
  bool is_lazy_;

  // If given, this constraint is only active if `indicator_variable_`'s value
  // is equal to `indicator_value_`.
  const MPVariable* indicator_variable_;
  bool indicator_value_;

  double dual_value_;
  MPSolverInterface* const interface_;
  DISALLOW_COPY_AND_ASSIGN(MPConstraint);
};

/**
 * This class stores parameter settings for LP and MIP solvers. Some parameters
 * are marked as advanced: do not change their values unless you know what you
 * are doing!
 *
 * For developers: how to add a new parameter:
 * - Add the new Foo parameter in the DoubleParam or IntegerParam enum.
 * - If it is a categorical param, add a FooValues enum.
 * - Decide if the wrapper should define a default value for it: yes
 *   if it controls the properties of the solution (example:
 *   tolerances) or if it consistently improves performance, no
 *   otherwise. If yes, define kDefaultFoo.
 * - Add a foo_value_ member and, if no default value is defined, a
 *   foo_is_default_ member.
 * - Add code to handle Foo in Set...Param, Reset...Param,
 *   Get...Param, Reset and the constructor.
 * - In class MPSolverInterface, add a virtual method SetFoo, add it
 *   to SetCommonParameters or SetMIPParameters, and implement it for
 *   each solver. Sometimes, parameters need to be implemented
 *   differently, see for example the INCREMENTALITY implementation.
 * - Add a test in linear_solver_test.cc.
 *
 * TODO(user): store the parameter values in a protocol buffer
 * instead. We need to figure out how to deal with the subtleties of
 * the default values.
 */
class MPSolverParameters {
 public:
  /**
   * Enumeration of parameters that take continuous values.
   */
  enum DoubleParam {
    /**
     * Limit for relative MIP gap.
     */
    RELATIVE_MIP_GAP = 0,

    /**Advanced usage: tolerance for primal feasibility of basic solutions.
     *
     * This does not control the integer feasibility tolerance of integer
     * solutions for MIP or the tolerance used during presolve.
     */
    PRIMAL_TOLERANCE = 1,
    /**
     * Advanced usage: tolerance for dual feasibility of basic solutions.
     */
    DUAL_TOLERANCE = 2
  };

  /**
   * Enumeration of parameters that take integer or categorical values.
   */
  enum IntegerParam {
    /**
     * Advanced usage: presolve mode.
     */
    PRESOLVE = 1000,
    /**
     * Algorithm to solve linear programs.
     */
    LP_ALGORITHM = 1001,
    /**
     * Advanced usage: incrementality from one solve to the next.
     */
    INCREMENTALITY = 1002,
    /**
     * Advanced usage: enable or disable matrix scaling.
     */
    SCALING = 1003
  };

  /**
   * For each categorical parameter, enumeration of possible values.
   */
  enum PresolveValues {
    PRESOLVE_OFF = 0,  // Presolve is off.
    PRESOLVE_ON = 1    // Presolve is on.
  };

  /**
   * LP algorithm to use.
   */
  enum LpAlgorithmValues {
    DUAL = 10,    // Dual simplex.
    PRIMAL = 11,  // Primal simplex.
    BARRIER = 12  // Barrier algorithm.
  };

  /**
   * Advanced usage: Incrementality options.
   */
  enum IncrementalityValues {
    /**
     * Start solve from scratch.
     */
    INCREMENTALITY_OFF = 0,

    /**
     * Reuse results from previous solve as much as the underlying solver
     * allows.
     */
    INCREMENTALITY_ON = 1
  };

  /**
   * Advanced usage: Scaling options.
   */
  enum ScalingValues {
    /// Scaling is off.
    SCALING_OFF = 0,
    /// Scaling is on.
    SCALING_ON = 1
  };

  // @{
  // Placeholder value to indicate that a parameter is set to
  // the default value defined in the wrapper.
  static const double kDefaultDoubleParamValue;
  static const int kDefaultIntegerParamValue;
  // @}

  // @{
  // Placeholder value to indicate that a parameter is unknown.
  static const double kUnknownDoubleParamValue;
  static const int kUnknownIntegerParamValue;
  // @}

  // @{
  // Default values for parameters. Only parameters that define the
  // properties of the solution returned need to have a default value
  // (that is the same for all solvers). You can also define a default
  // value for performance parameters when you are confident it is a
  // good choice (example: always turn presolve on).
  static const double kDefaultRelativeMipGap;
  static const double kDefaultPrimalTolerance;
  static const double kDefaultDualTolerance;
  static const PresolveValues kDefaultPresolve;
  static const IncrementalityValues kDefaultIncrementality;
  // @}

  /**
   * The constructor sets all parameters to their default value.
   */
  MPSolverParameters();

  /**
   * Sets a double parameter to a specific value.
   */
  void SetDoubleParam(MPSolverParameters::DoubleParam param, double value);
  /**
   * Sets a integer parameter to a specific value.
   */
  void SetIntegerParam(MPSolverParameters::IntegerParam param, int value);

  /**
   * Sets a double parameter to its default value (default value defined in
   * MPSolverParameters if it exists, otherwise the default value defined in
   * the underlying solver).
   */

  void ResetDoubleParam(MPSolverParameters::DoubleParam param);
  /**
   * Sets an integer parameter to its default value (default value defined in
   * MPSolverParameters if it exists, otherwise the default value defined in
   * the underlying solver).
   */
  void ResetIntegerParam(MPSolverParameters::IntegerParam param);
  /**
   * Sets all parameters to their default value.
   */
  void Reset();

  /**
   * Returns the value of a double parameter.
   */
  double GetDoubleParam(MPSolverParameters::DoubleParam param) const;

  /**
   * Returns the value of an integer parameter.
   */
  int GetIntegerParam(MPSolverParameters::IntegerParam param) const;

 private:
  // Parameter value for each parameter.
  // @see DoubleParam
  // @see IntegerParam
  double relative_mip_gap_value_;
  double primal_tolerance_value_;
  double dual_tolerance_value_;
  int presolve_value_;
  int scaling_value_;
  int lp_algorithm_value_;
  int incrementality_value_;

  // Boolean value indicating whether each parameter is set to the
  // solver's default value. Only parameters for which the wrapper
  // does not define a default value need such an indicator.
  bool lp_algorithm_is_default_;

  DISALLOW_COPY_AND_ASSIGN(MPSolverParameters);
};

// This class wraps the actual mathematical programming solvers. Each
// solver (GLOP, CLP, CBC, GLPK, SCIP) has its own interface class that
// derives from this abstract class. This class is never directly
// accessed by the user.
// @see glop_interface.cc
// @see cbc_interface.cc
// @see clp_interface.cc
// @see glpk_interface.cc
// @see scip_interface.cc
class MPSolverInterface {
 public:
  enum SynchronizationStatus {
    // The underlying solver (CLP, GLPK, ...) and MPSolver are not in
    // sync for the model nor for the solution.
    MUST_RELOAD,
    // The underlying solver and MPSolver are in sync for the model
    // but not for the solution: the model has changed since the
    // solution was computed last.
    MODEL_SYNCHRONIZED,
    // The underlying solver and MPSolver are in sync for the model and
    // the solution.
    SOLUTION_SYNCHRONIZED
  };

  // When the underlying solver does not provide the number of simplex
  // iterations.
  static const int64 kUnknownNumberOfIterations = -1;
  // When the underlying solver does not provide the number of
  // branch-and-bound nodes.
  static const int64 kUnknownNumberOfNodes = -1;

  // Constructor. The user will access the MPSolverInterface through the
  // MPSolver passed as argument.
  explicit MPSolverInterface(MPSolver* const solver);
  virtual ~MPSolverInterface();

  // ----- Solve -----
  // Solves problem with specified parameter values. Returns true if the
  // solution is optimal.
  virtual MPSolver::ResultStatus Solve(const MPSolverParameters& param) = 0;

  // Writes the model using the solver internal write function.  Currently only
  // available for GurobiInterface.
  virtual void Write(const std::string& filename);

  // ----- Model modifications and extraction -----
  // Resets extracted model.
  virtual void Reset() = 0;

  // Sets the optimization direction (min/max).
  virtual void SetOptimizationDirection(bool maximize) = 0;

  // Modifies bounds of an extracted variable.
  virtual void SetVariableBounds(int index, double lb, double ub) = 0;

  // Modifies integrality of an extracted variable.
  virtual void SetVariableInteger(int index, bool integer) = 0;

  // Modify bounds of an extracted variable.
  virtual void SetConstraintBounds(int index, double lb, double ub) = 0;

  // Adds a linear constraint.
  virtual void AddRowConstraint(MPConstraint* const ct) = 0;

  // Adds an indicator constraint. Returns true if the feature is supported by
  // the underlying solver.
  virtual bool AddIndicatorConstraint(MPConstraint* const ct) {
    LOG(ERROR) << "Solver doesn't support indicator constraints.";
    return false;
  }

  // Add a variable.
  virtual void AddVariable(MPVariable* const var) = 0;

  // Changes a coefficient in a constraint.
  virtual void SetCoefficient(MPConstraint* const constraint,
                              const MPVariable* const variable,
                              double new_value, double old_value) = 0;

  // Clears a constraint from all its terms.
  virtual void ClearConstraint(MPConstraint* const constraint) = 0;

  // Changes a coefficient in the linear objective.
  virtual void SetObjectiveCoefficient(const MPVariable* const variable,
                                       double coefficient) = 0;

  // Changes the constant term in the linear objective.
  virtual void SetObjectiveOffset(double value) = 0;

  // Clears the objective from all its terms.
  virtual void ClearObjective() = 0;

  virtual void BranchingPriorityChangedForVariable(int var_index) {}
  // ------ Query statistics on the solution and the solve ------
  // Returns the number of simplex iterations. The problem must be discrete,
  // otherwise it crashes, or returns kUnknownNumberOfIterations in NDEBUG mode.
  virtual int64 iterations() const = 0;
  // Returns the number of branch-and-bound nodes. The problem must be discrete,
  // otherwise it crashes, or returns kUnknownNumberOfNodes in NDEBUG mode.
  virtual int64 nodes() const = 0;
  // Returns the best objective bound. The problem must be discrete, otherwise
  // it crashes, or returns trivial_worst_objective_bound() in NDEBUG mode.
  virtual double best_objective_bound() const = 0;
  // A trivial objective bound: the worst possible value of the objective,
  // which will be +infinity if minimizing and -infinity if maximing.
  double trivial_worst_objective_bound() const;
  // Returns the objective value of the best solution found so far.
  double objective_value() const;

  // Returns the basis status of a row.
  virtual MPSolver::BasisStatus row_status(int constraint_index) const = 0;
  // Returns the basis status of a constraint.
  virtual MPSolver::BasisStatus column_status(int variable_index) const = 0;

  // Checks whether the solution is synchronized with the model, i.e. whether
  // the model has changed since the solution was computed last.
  // If it isn't, it crashes in NDEBUG, and returns false othwerwise.
  bool CheckSolutionIsSynchronized() const;
  // Checks whether a feasible solution exists. The behavior is similar to
  // CheckSolutionIsSynchronized() above.
  virtual bool CheckSolutionExists() const;
  // Handy shortcut to do both checks above (it is often used).
  bool CheckSolutionIsSynchronizedAndExists() const {
    return CheckSolutionIsSynchronized() && CheckSolutionExists();
  }
  // Checks whether information on the best objective bound exists. The behavior
  // is similar to CheckSolutionIsSynchronized() above.
  virtual bool CheckBestObjectiveBoundExists() const;

  // ----- Misc -----
  // Queries problem type. For simplicity, the distinction between
  // continuous and discrete is based on the declaration of the user
  // when the solver is created (example: GLPK_LINEAR_PROGRAMMING
  // vs. GLPK_MIXED_INTEGER_PROGRAMMING), not on the actual content of
  // the model.
  // Returns true if the problem is continuous.
  virtual bool IsContinuous() const = 0;
  // Returns true if the problem is continuous and linear.
  virtual bool IsLP() const = 0;
  // Returns true if the problem is discrete and linear.
  virtual bool IsMIP() const = 0;

  // Returns the index of the last variable extracted.
  int last_variable_index() const { return last_variable_index_; }

  bool variable_is_extracted(int var_index) const {
    return solver_->variable_is_extracted_[var_index];
  }
  void set_variable_as_extracted(int var_index, bool extracted) {
    solver_->variable_is_extracted_[var_index] = extracted;
  }
  bool constraint_is_extracted(int ct_index) const {
    return solver_->constraint_is_extracted_[ct_index];
  }
  void set_constraint_as_extracted(int ct_index, bool extracted) {
    solver_->constraint_is_extracted_[ct_index] = extracted;
  }

  // Returns the boolean indicating the verbosity of the solver output.
  bool quiet() const { return quiet_; }
  // Sets the boolean indicating the verbosity of the solver output.
  void set_quiet(bool quiet_value) { quiet_ = quiet_value; }

  // Returns the result status of the last solve.
  MPSolver::ResultStatus result_status() const {
    CheckSolutionIsSynchronized();
    return result_status_;
  }

  // Returns a std::string describing the underlying solver and its version.
  virtual std::string SolverVersion() const = 0;

  // Returns the underlying solver.
  virtual void* underlying_solver() = 0;

  // Computes exact condition number. Only available for continuous
  // problems and only implemented in GLPK.
  virtual double ComputeExactConditionNumber() const;

  // See MPSolver::SetStartingLpBasis().
  virtual void SetStartingLpBasis(
      const std::vector<MPSolver::BasisStatus>& variable_statuses,
      const std::vector<MPSolver::BasisStatus>& constraint_statuses) {
    LOG(FATAL) << "Not supported by this solver.";
  }

  virtual bool InterruptSolve() { return false; }

  // See MPSolver::NextSolution() for contract.
  virtual bool NextSolution() { return false; }

  friend class MPSolver;

  // To access the maximize_ bool and the MPSolver.
  friend class MPConstraint;
  friend class MPObjective;

 protected:
  MPSolver* const solver_;
  // Indicates whether the model and the solution are synchronized.
  SynchronizationStatus sync_status_;
  // Indicates whether the solve has reached optimality,
  // infeasibility, a limit, etc.
  MPSolver::ResultStatus result_status_;
  // Optimization direction.
  bool maximize_;

  // Index in MPSolver::variables_ of last constraint extracted.
  int last_constraint_index_;
  // Index in MPSolver::constraints_ of last variable extracted.
  int last_variable_index_;

  // The value of the objective function.
  double objective_value_;

  // Boolean indicator for the verbosity of the solver output.
  bool quiet_;

  // Index of dummy variable created for empty constraints or the
  // objective offset.
  static const int kDummyVariableIndex;

  // Extracts model stored in MPSolver.
  void ExtractModel();
  // Extracts the variables that have not been extracted yet.
  virtual void ExtractNewVariables() = 0;
  // Extracts the constraints that have not been extracted yet.
  virtual void ExtractNewConstraints() = 0;
  // Extracts the objective.
  virtual void ExtractObjective() = 0;
  // Resets the extraction information.
  void ResetExtractionInformation();
  // Change synchronization status from SOLUTION_SYNCHRONIZED to
  // MODEL_SYNCHRONIZED. To be used for model changes.
  void InvalidateSolutionSynchronization();

  // Sets parameters common to LP and MIP in the underlying solver.
  void SetCommonParameters(const MPSolverParameters& param);
  // Sets MIP specific parameters in the underlying solver.
  void SetMIPParameters(const MPSolverParameters& param);
  // Sets all parameters in the underlying solver.
  virtual void SetParameters(const MPSolverParameters& param) = 0;
  // Sets an unsupported double parameter.
  void SetUnsupportedDoubleParam(MPSolverParameters::DoubleParam param);
  // Sets an unsupported integer parameter.
  virtual void SetUnsupportedIntegerParam(
      MPSolverParameters::IntegerParam param);
  // Sets a supported double parameter to an unsupported value.
  void SetDoubleParamToUnsupportedValue(MPSolverParameters::DoubleParam param,
                                        double value);
  // Sets a supported integer parameter to an unsupported value.
  virtual void SetIntegerParamToUnsupportedValue(
      MPSolverParameters::IntegerParam param, int value);
  // Sets each parameter in the underlying solver.
  virtual void SetRelativeMipGap(double value) = 0;
  virtual void SetPrimalTolerance(double value) = 0;
  virtual void SetDualTolerance(double value) = 0;
  virtual void SetPresolveMode(int value) = 0;

  // Sets the number of threads to be used by the solver.
  virtual util::Status SetNumThreads(int num_threads);

  // Pass solver specific parameters in text format. The format is
  // solver-specific and is the same as the corresponding solver configuration
  // file format. Returns true if the operation was successful.
  //
  // The default implementation of this method stores the parameters in a
  // temporary file and calls ReadParameterFile to import the parameter file
  // into the solver. Solvers that support passing the parameters directly can
  // override this method to skip the temporary file logic.
  virtual bool SetSolverSpecificParametersAsString(
      const std::string& parameters);

  // Reads a solver-specific file of parameters and set them.
  // Returns true if there was no errors.
  virtual bool ReadParameterFile(const std::string& filename);

  // Returns a file extension like ".tmp", this is needed because some solvers
  // require a given extension for the ReadParameterFile() filename and we need
  // to know it to generate a temporary parameter file.
  virtual std::string ValidFileExtensionForParameterFile() const;

  // Sets the scaling mode.
  virtual void SetScalingMode(int value) = 0;
  virtual void SetLpAlgorithm(int value) = 0;
};

}  // namespace operations_research

#endif  // OR_TOOLS_LINEAR_SOLVER_LINEAR_SOLVER_H_<|MERGE_RESOLUTION|>--- conflicted
+++ resolved
@@ -765,21 +765,6 @@
    */
   double ComputeExactConditionNumber() const;
 
-<<<<<<< HEAD
-  // Some solvers (MIP only, not LP) can produce multiple solutions to the
-  // problem. Returns true when another solution is available, and updates the
-  // MPVariable* objects to make the new solution queryable. Call only after
-  // calling solve.
-  //
-  // The optimality properties of the additional solutions found, and whether
-  // or not the solver computes them ahead of time or when NextSolution() is
-  // called is solver specific.
-  //
-  // As of 2018-08-09, only Gurobi supports NextSolution(), see
-  // linear_solver_underlying_gurobi_test for an example of how to configure
-  // Gurobi for this purpose. The other solvers return false unconditionally.
-#if defined(USE_GUROBI)
-=======
   /**
    * Some solvers (MIP only, not LP) can produce multiple solutions to the
    * problem. Returns true when another solution is available, and updates the
@@ -794,9 +779,7 @@
    * linear_solver_underlying_gurobi_test for an example of how to configure
    * Gurobi for this purpose. The other solvers return false unconditionally.
    */
->>>>>>> a6b4bc2f
   ABSL_MUST_USE_RESULT bool NextSolution();
-#endif
 
   // DEPRECATED: Use TimeLimit() and SetTimeLimit(absl::Duration) instead.
   // NOTE: These deprecated functions used the convention time_limit = 0 to mean
