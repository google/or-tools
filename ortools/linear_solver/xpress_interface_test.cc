// Copyright 2010-2024 Google LLC
// Licensed under the Apache License, Version 2.0 (the "License");
// you may not use this file except in compliance with the License.
// You may obtain a copy of the License at
//
//     http://www.apache.org/licenses/LICENSE-2.0
//
// Unless required by applicable law or agreed to in writing, software
// distributed under the License is distributed on an "AS IS" BASIS,
// WITHOUT WARRANTIES OR CONDITIONS OF ANY KIND, either express or implied.
// See the License for the specific language governing permissions and
// limitations under the License.

#include <filesystem>
#include <fstream>
#include <locale>

#include "gtest/gtest.h"
#include "ortools/base/init_google.h"
#include "ortools/linear_solver/linear_solver.h"
#include "ortools/xpress/environment.h"
#define XPRS_NAMELENGTH 1028

namespace operations_research {

#define EXPECT_STATUS(s)                              \
  do {                                                \
    int const status_ = s;                            \
    EXPECT_EQ(0, status_) << "Nonzero return status"; \
  } while (0)

class XPRSGetter {
 public:
  XPRSGetter(MPSolver* solver) : solver_(solver) {}

  int getNumVariables() {
    int cols;
    EXPECT_STATUS(XPRSgetintattrib(prob(), XPRS_COLS, &cols));
    return cols;
  }

  int getNumConstraints() {
    int cols;
    EXPECT_STATUS(XPRSgetintattrib(prob(), XPRS_ROWS, &cols));
    return cols;
  }

  std::string getRowName(int n) {
    EXPECT_LT(n, getNumConstraints());
    return getName(n, XPRS_NAMES_ROW);
  }

  double getLb(int n) {
    EXPECT_LT(n, getNumVariables());
    double lb;
    EXPECT_STATUS(XPRSgetlb(prob(), &lb, n, n));
    return lb;
  }

  double getUb(int n) {
    EXPECT_LT(n, getNumVariables());
    double ub;
    EXPECT_STATUS(XPRSgetub(prob(), &ub, n, n));
    return ub;
  }

  std::string getColName(int n) {
    EXPECT_LT(n, getNumVariables());
    return getName(n, XPRS_NAMES_COLUMN);
  }

  char getVariableType(int n) {
    EXPECT_LT(n, getNumVariables());
    char type;
    EXPECT_STATUS(XPRSgetcoltype(prob(), &type, n, n));
    return type;
  }

  char getConstraintType(int n) {
    EXPECT_LT(n, getNumConstraints());
    char type;
    EXPECT_STATUS(XPRSgetrowtype(prob(), &type, n, n));
    return type;
  }

  double getConstraintRhs(int n) {
    EXPECT_LT(n, getNumConstraints());
    double rhs;
    EXPECT_STATUS(XPRSgetrhs(prob(), &rhs, n, n));
    return rhs;
  }

  double getConstraintRange(int n) {
    EXPECT_LT(n, getNumConstraints());
    double range;
    EXPECT_STATUS(XPRSgetrhsrange(prob(), &range, n, n));
    return range;
  }

  double getConstraintCoef(int row, int col) {
    EXPECT_LT(col, getNumVariables());
    EXPECT_LT(row, getNumConstraints());
    double coef;
    EXPECT_STATUS(XPRSgetcoef(prob(), row, col, &coef));
    return coef;
  }

  double getObjectiveCoef(int n) {
    EXPECT_LT(n, getNumVariables());
    double objCoef;
    EXPECT_STATUS(XPRSgetobj(prob(), &objCoef, n, n));
    return objCoef;
  }

  double getObjectiveOffset() {
    double offset;
    EXPECT_STATUS(XPRSgetdblattrib(prob(), XPRS_OBJRHS, &offset));
    return offset;
  }

  double getObjectiveSense() {
    double sense;
    EXPECT_STATUS(XPRSgetdblattrib(prob(), XPRS_OBJSENSE, &sense));
    return sense;
  }

  std::string getStringControl(int control) {
    std::string value(280, '\0');
    int valueSize;
    EXPECT_STATUS(XPRSgetstringcontrol(prob(), control, &value[0], value.size(),
                                       &valueSize));
    value.resize(valueSize - 1);
    return value;
  }

  double getDoubleControl(int control) {
    double value;
    EXPECT_STATUS(XPRSgetdblcontrol(prob(), control, &value));
    return value;
  }

  int getIntegerControl(int control) {
    int value;
    EXPECT_STATUS(XPRSgetintcontrol(prob(), control, &value));
    return value;
  }

  int getInteger64Control(int control) {
    XPRSint64 value;
    EXPECT_STATUS(XPRSgetintcontrol64(prob(), control, &value));
    return value;
  }

 private:
  MPSolver* solver_;

  XPRSprob prob() { return (XPRSprob)solver_->underlying_solver(); }

  std::string getName(int n, int type) {
    int namelength;
    EXPECT_STATUS(XPRSgetintattrib(prob(), XPRS_NAMELENGTH, &namelength));

    std::string name;
    name.resize(8 * namelength + 1);
    EXPECT_STATUS(XPRSgetnames(prob(), type, name.data(), n, n));

    name.erase(std::find_if(name.rbegin(), name.rend(),
                            [](unsigned char ch) {
                              return !std::isspace(ch) && ch != '\0';
                            })
                   .base(),
               name.end());

    return name;
  }
};

// See
// https://github.com/google/googletest/blob/main/docs/primer.md#test-fixtures-using-the-same-data-configuration-for-multiple-tests-same-data-multiple-tests
class XpressFixture : public testing::Test {
 protected:
  XpressFixture(const char* solverName, MPSolver::OptimizationProblemType type)
      : solver(solverName, type), getter(&solver) {}
  ~XpressFixture() override = default;
  MPSolver solver;
  XPRSGetter getter;
};

class XpressFixtureLP : public XpressFixture {
 public:
  XpressFixtureLP()
      : XpressFixture("XPRESS_LP", MPSolver::XPRESS_LINEAR_PROGRAMMING) {}
};

class XpressFixtureMIP : public XpressFixture {
 public:
  XpressFixtureMIP()
      : XpressFixture("XPRESS_MIP",
                      MPSolver::XPRESS_MIXED_INTEGER_PROGRAMMING) {}
};

void _unittest_verify_var(XPRSGetter* getter, MPVariable* x, char type,
                          double lb, double ub) {
  EXPECT_EQ(getter->getVariableType(x->index()), type);
  EXPECT_EQ(getter->getLb(x->index()), lb);
  EXPECT_EQ(getter->getUb(x->index()), ub);
}

void _unittest_verify_constraint(XPRSGetter* getter, MPConstraint* c, char type,
                                 double lb, double ub) {
  int idx = c->index();
  EXPECT_EQ(getter->getConstraintType(idx), type);
  switch (type) {
    case 'L':
      EXPECT_EQ(getter->getConstraintRhs(idx), ub);
      break;
    case 'U':
      EXPECT_EQ(getter->getConstraintRhs(idx), lb);
      break;
    case 'E':
      EXPECT_EQ(getter->getConstraintRhs(idx), ub);
      EXPECT_EQ(getter->getConstraintRhs(idx), lb);
      break;
    case 'R':
      EXPECT_EQ(getter->getConstraintRhs(idx), ub);
      EXPECT_EQ(getter->getConstraintRange(idx), ub - lb);
      break;
  }
}

void buildLargeMip(MPSolver& solver, int numVars, int maxTime) {
  // Build a random but big and complicated MIP with numVars integer variables
  // And every variable has a coupling constraint with all previous ones
  srand(123);
  MPObjective* obj = solver.MutableObjective();
  obj->SetMaximization();
  for (int i = 0; i < numVars; ++i) {
    MPVariable* x = solver.MakeIntVar(-rand() % 200, rand() % 200,
                                      "x_" + std::to_string(i));
    obj->SetCoefficient(x, rand() % 200 - 100);
    if (i == 0) {
      continue;
    }
    int rand1 = -rand() % 2000;
    int rand2 = rand() % 2000;
    int min = std::min(rand1, rand2);
    int max = std::max(rand1, rand2);
    MPConstraint* c = solver.MakeRowConstraint(min, max);
    c->SetCoefficient(x, rand() % 200 - 100);
    for (int j = 0; j < i; ++j) {
      c->SetCoefficient(solver.variable(j), rand() % 200 - 100);
    }
  }
  solver.SetSolverSpecificParametersAsString("PRESOLVE 0 MAXTIME " +
                                             std::to_string(maxTime));
  solver.EnableOutput();
}

void buildLargeLp(MPSolver& solver, int numVars) {
  MPObjective* obj = solver.MutableObjective();
  obj->SetMaximization();
  for (int i = 0; i < numVars; ++i) {
    MPVariable* x = solver.MakeNumVar(-(i * i) % 21, (i * i) % 55,
                                      "x_" + std::to_string(i));
    obj->SetCoefficient(x, (i * i) % 23);
    int min = -50;
    int max = (i * i) % 664 + 55;
    MPConstraint* c = solver.MakeRowConstraint(min, max);
    c->SetCoefficient(x, i % 331);
    for (int j = 0; j < i; ++j) {
      c->SetCoefficient(solver.variable(j), i + j);
    }
  }
  solver.EnableOutput();
}

class MyMPCallback : public MPCallback {
 private:
  MPSolver* mpSolver_;
  int nSolutions_ = 0;
  std::vector<double> last_variable_values_;
  bool should_throw_;

 public:
  MyMPCallback(MPSolver* mpSolver, bool should_throw)
      : MPCallback(false, false),
        mpSolver_(mpSolver),
        should_throw_(should_throw) {};

  ~MyMPCallback() override {};

  void RunCallback(MPCallbackContext* callback_context) override {
    if (should_throw_) {
      throw std::runtime_error("This is a mocked exception in MyMPCallback");
    }
    // XpressMPCallbackContext* context_ =
    // static_cast<XpressMPCallbackContext*>(callback_context);
    ++nSolutions_;
    EXPECT_TRUE(callback_context->CanQueryVariableValues());
    EXPECT_EQ(callback_context->Event(), MPCallbackEvent::kMipSolution);
    last_variable_values_.resize(mpSolver_->NumVariables(), 0.0);
    for (int i = 0; i < mpSolver_->NumVariables(); i++) {
      last_variable_values_[i] =
          callback_context->VariableValue(mpSolver_->variable(i));
    }
  };

  int getNSolutions() const { return nSolutions_; }
  double getLastVariableValue(int index) const {
    return last_variable_values_[index];
  }
};

MyMPCallback* buildLargeMipWithCallback(MPSolver& solver, int numVars,
                                        int maxTime) {
  buildLargeMip(solver, numVars, maxTime);
  MPCallback* mpCallback = new MyMPCallback(&solver, false);
  solver.SetCallback(nullptr);  // just to test that this does not cause failure
  solver.SetCallback(mpCallback);
  return static_cast<MyMPCallback*>(mpCallback);
}

TEST_F(XpressFixtureMIP, isMIP) { EXPECT_EQ(solver.IsMIP(), true); }

TEST_F(XpressFixtureLP, isLP) { EXPECT_EQ(solver.IsMIP(), false); }

TEST_F(XpressFixtureLP, LpStartingBasis) {
  buildLargeLp(solver, 1000);
  // First, we record the number of iterations without an initial basis
  solver.Solve();
  const auto iterInit = solver.iterations();
  EXPECT_GE(iterInit, 1000);

  // Here, we retrieve the final basis
  std::vector<MPSolver::BasisStatus> varStatus, constrStatus;
  for (auto* var : solver.variables()) {
    varStatus.push_back(var->basis_status());
  }
  for (auto* constr : solver.constraints()) {
    constrStatus.push_back(constr->basis_status());
  }

  // Then we slightly modify the problem...
  MPObjective* obj = solver.MutableObjective();
  obj->SetCoefficient(solver.variable(1), 100);
  // Here, we provide the final basis of the previous (similar) problem
  solver.SetStartingLpBasis(varStatus, constrStatus);
  solver.Solve();
  const auto iterWithBasis = solver.iterations();
  // ...and check that few iterations have been performed
  EXPECT_LT(iterWithBasis, 10);
}

TEST_F(XpressFixtureLP, LpStartingBasisNoIterationsIfBasisIsProvided) {
  buildLargeLp(solver, 1000);
  // First, we record the number of iterations without an initial basis
  solver.Solve();

  // Then, we retrieve the final basis
  std::vector<MPSolver::BasisStatus> varStatus, constrStatus;
  for (auto* var : solver.variables()) {
    varStatus.push_back(var->basis_status());
  }
  for (auto* constr : solver.constraints()) {
    constrStatus.push_back(constr->basis_status());
  }

  MPSolver solver_BasisProvided("XPRESS_LP",
                                MPSolver::XPRESS_LINEAR_PROGRAMMING);
  buildLargeLp(solver_BasisProvided, 1000);
  solver_BasisProvided.SetStartingLpBasis(varStatus, constrStatus);
  solver_BasisProvided.Solve();
  const auto iterWithBasis = solver_BasisProvided.iterations();
  // ...and finally check that no iteration has been performed
  EXPECT_EQ(iterWithBasis, 0);
}

TEST_F(XpressFixtureMIP, NumVariables) {
  MPVariable* x1 = solver.MakeNumVar(-1., 5.1, "x1");
  MPVariable* x2 = solver.MakeNumVar(3.14, 5.1, "x2");
  std::vector<MPVariable*> xs;
  solver.MakeBoolVarArray(500, "xs", &xs);
  solver.Solve();
  EXPECT_EQ(getter.getNumVariables(), 502);
}

TEST_F(XpressFixtureMIP, NumConstraints) {
  solver.MakeRowConstraint(12., 100.0);
  solver.MakeRowConstraint(13., 13.1);
  solver.MakeRowConstraint(12.1, 1000.0);
  solver.Solve();
  EXPECT_EQ(getter.getNumConstraints(), 3);
}

TEST_F(XpressFixtureMIP, Reset) {
  solver.MakeBoolVar("x1");
  solver.MakeBoolVar("x2");
  solver.MakeRowConstraint(12., 100.0);
  solver.Solve();
  EXPECT_EQ(getter.getNumConstraints(), 1);
  EXPECT_EQ(getter.getNumVariables(), 2);
  solver.Reset();
  EXPECT_EQ(getter.getNumConstraints(), 0);
  EXPECT_EQ(getter.getNumVariables(), 0);
}

TEST_F(XpressFixtureMIP, MakeIntVar) {
  int lb = 0, ub = 10;
  MPVariable* x = solver.MakeIntVar(lb, ub, "x");
  solver.Solve();
  _unittest_verify_var(&getter, x, 'I', lb, ub);
}

TEST_F(XpressFixtureMIP, MakeNumVar) {
  double lb = 1.5, ub = 158.2;
  MPVariable* x = solver.MakeNumVar(lb, ub, "x");
  solver.Solve();
  _unittest_verify_var(&getter, x, 'C', lb, ub);
}

TEST_F(XpressFixtureMIP, MakeBoolVar) {
  MPVariable* x = solver.MakeBoolVar("x");
  solver.Solve();
  _unittest_verify_var(&getter, x, 'B', 0, 1);
}

TEST_F(XpressFixtureMIP, MakeIntVarArray) {
  int n1 = 25, lb1 = -7, ub1 = 18;
  std::vector<MPVariable*> xs1;
  solver.MakeIntVarArray(n1, lb1, ub1, "xs1", &xs1);
  int n2 = 37, lb2 = 19, ub2 = 189;
  std::vector<MPVariable*> xs2;
  solver.MakeIntVarArray(n2, lb2, ub2, "xs2", &xs2);
  solver.Solve();
  for (int i = 0; i < n1; ++i) {
    _unittest_verify_var(&getter, xs1[i], 'I', lb1, ub1);
  }
  for (int i = 0; i < n2; ++i) {
    _unittest_verify_var(&getter, xs2[i], 'I', lb2, ub2);
  }
}

TEST_F(XpressFixtureMIP, MakeNumVarArray) {
  int n1 = 1;
  double lb1 = 5.1, ub1 = 8.1;
  std::vector<MPVariable*> xs1;
  solver.MakeNumVarArray(n1, lb1, ub1, "xs1", &xs1);
  int n2 = 13;
  double lb2 = -11.5, ub2 = 189.9;
  std::vector<MPVariable*> xs2;
  solver.MakeNumVarArray(n2, lb2, ub2, "xs2", &xs2);
  solver.Solve();
  for (int i = 0; i < n1; ++i) {
    _unittest_verify_var(&getter, xs1[i], 'C', lb1, ub1);
  }
  for (int i = 0; i < n2; ++i) {
    _unittest_verify_var(&getter, xs2[i], 'C', lb2, ub2);
  }
}

TEST_F(XpressFixtureMIP, MakeBoolVarArray) {
  double n = 43;
  std::vector<MPVariable*> xs;
  solver.MakeBoolVarArray(n, "xs", &xs);
  solver.Solve();
  for (int i = 0; i < n; ++i) {
    _unittest_verify_var(&getter, xs[i], 'B', 0, 1);
  }
}

TEST_F(XpressFixtureMIP, SetVariableBounds) {
  int lb1 = 3, ub1 = 4;
  MPVariable* x1 = solver.MakeIntVar(lb1, ub1, "x1");
  double lb2 = 3.7, ub2 = 4;
  MPVariable* x2 = solver.MakeNumVar(lb2, ub2, "x2");
  solver.Solve();
  _unittest_verify_var(&getter, x1, 'I', lb1, ub1);
  _unittest_verify_var(&getter, x2, 'C', lb2, ub2);
  lb1 = 12, ub1 = 15;
  x1->SetBounds(lb1, ub1);
  lb2 = -1.1, ub2 = 0;
  x2->SetBounds(lb2, ub2);
  solver.Solve();
  _unittest_verify_var(&getter, x1, 'I', lb1, ub1);
  _unittest_verify_var(&getter, x2, 'C', lb2, ub2);
}

TEST_F(XpressFixtureMIP, SetVariableInteger) {
  int lb = -1, ub = 7;
  MPVariable* x = solver.MakeIntVar(lb, ub, "x");
  solver.Solve();
  _unittest_verify_var(&getter, x, 'I', lb, ub);
  x->SetInteger(false);
  solver.Solve();
  _unittest_verify_var(&getter, x, 'C', lb, ub);
}

TEST_F(XpressFixtureMIP, ConstraintL) {
  double lb = -solver.infinity(), ub = 10.;
  MPConstraint* c = solver.MakeRowConstraint(lb, ub);
  solver.Solve();
  _unittest_verify_constraint(&getter, c, 'L', lb, ub);
}

TEST_F(XpressFixtureMIP, ConstraintR) {
  double lb = -2, ub = -1;
  MPConstraint* c = solver.MakeRowConstraint(lb, ub);
  solver.Solve();
  _unittest_verify_constraint(&getter, c, 'R', lb, ub);
}

TEST_F(XpressFixtureMIP, ConstraintG) {
  double lb = 8.1, ub = solver.infinity();
  MPConstraint* c = solver.MakeRowConstraint(lb, ub);
  solver.Solve();
  _unittest_verify_constraint(&getter, c, 'G', lb, ub);
}

TEST_F(XpressFixtureMIP, ConstraintE) {
  double lb = 18947.3, ub = lb;
  MPConstraint* c = solver.MakeRowConstraint(lb, ub);
  solver.Solve();
  _unittest_verify_constraint(&getter, c, 'E', lb, ub);
}

TEST_F(XpressFixtureMIP, SetConstraintBoundsL) {
  double lb = 18947.3, ub = lb;
  MPConstraint* c = solver.MakeRowConstraint(lb, ub);
  solver.Solve();
  _unittest_verify_constraint(&getter, c, 'E', lb, ub);
  lb = -solver.infinity(), ub = 16.6;
  c->SetBounds(lb, ub);
  solver.Solve();
  _unittest_verify_constraint(&getter, c, 'L', lb, ub);
}

TEST_F(XpressFixtureMIP, SetConstraintBoundsR) {
  double lb = -solver.infinity(), ub = 15;
  MPConstraint* c = solver.MakeRowConstraint(lb, ub);
  solver.Solve();
  _unittest_verify_constraint(&getter, c, 'L', lb, ub);
  lb = 0, ub = 0.1;
  c->SetBounds(lb, ub);
  solver.Solve();
  _unittest_verify_constraint(&getter, c, 'R', lb, ub);
}

TEST_F(XpressFixtureMIP, SetConstraintBoundsG) {
  double lb = 1, ub = 2;
  MPConstraint* c = solver.MakeRowConstraint(lb, ub);
  solver.Solve();
  _unittest_verify_constraint(&getter, c, 'R', lb, ub);
  lb = 5, ub = solver.infinity();
  c->SetBounds(lb, ub);
  solver.Solve();
  _unittest_verify_constraint(&getter, c, 'G', lb, ub);
}

TEST_F(XpressFixtureMIP, SetConstraintBoundsE) {
  double lb = -1, ub = solver.infinity();
  MPConstraint* c = solver.MakeRowConstraint(lb, ub);
  solver.Solve();
  _unittest_verify_constraint(&getter, c, 'G', lb, ub);
  lb = 128, ub = lb;
  c->SetBounds(lb, ub);
  solver.Solve();
  _unittest_verify_constraint(&getter, c, 'E', lb, ub);
}

TEST_F(XpressFixtureMIP, ConstraintCoef) {
  MPVariable* x1 = solver.MakeBoolVar("x1");
  MPVariable* x2 = solver.MakeBoolVar("x2");
  MPConstraint* c1 = solver.MakeRowConstraint(4.1, solver.infinity());
  MPConstraint* c2 = solver.MakeRowConstraint(-solver.infinity(), 0.1);
  double c11 = -15.6, c12 = 0.4, c21 = -11, c22 = 4.5;
  c1->SetCoefficient(x1, c11);
  c1->SetCoefficient(x2, c12);
  c2->SetCoefficient(x1, c21);
  c2->SetCoefficient(x2, c22);
  solver.Solve();
  EXPECT_EQ(getter.getConstraintCoef(c1->index(), x1->index()), c11);
  EXPECT_EQ(getter.getConstraintCoef(c1->index(), x2->index()), c12);
  EXPECT_EQ(getter.getConstraintCoef(c2->index(), x1->index()), c21);
  EXPECT_EQ(getter.getConstraintCoef(c2->index(), x2->index()), c22);
  c11 = 0.11, c12 = 0.12, c21 = 0.21, c22 = 0.22;
  c1->SetCoefficient(x1, c11);
  c1->SetCoefficient(x2, c12);
  c2->SetCoefficient(x1, c21);
  c2->SetCoefficient(x2, c22);
  solver.Solve();
  EXPECT_EQ(getter.getConstraintCoef(c1->index(), x1->index()), c11);
  EXPECT_EQ(getter.getConstraintCoef(c1->index(), x2->index()), c12);
  EXPECT_EQ(getter.getConstraintCoef(c2->index(), x1->index()), c21);
  EXPECT_EQ(getter.getConstraintCoef(c2->index(), x2->index()), c22);
}

TEST_F(XpressFixtureMIP, ClearConstraint) {
  MPVariable* x1 = solver.MakeBoolVar("x1");
  MPVariable* x2 = solver.MakeBoolVar("x2");
  MPConstraint* c1 = solver.MakeRowConstraint(4.1, solver.infinity());
  MPConstraint* c2 = solver.MakeRowConstraint(-solver.infinity(), 0.1);
  double c11 = -1533.6, c12 = 3.4, c21 = -11000, c22 = 0.0001;
  c1->SetCoefficient(x1, c11);
  c1->SetCoefficient(x2, c12);
  c2->SetCoefficient(x1, c21);
  c2->SetCoefficient(x2, c22);
  solver.Solve();
  EXPECT_EQ(getter.getConstraintCoef(c1->index(), x1->index()), c11);
  EXPECT_EQ(getter.getConstraintCoef(c1->index(), x2->index()), c12);
  EXPECT_EQ(getter.getConstraintCoef(c2->index(), x1->index()), c21);
  EXPECT_EQ(getter.getConstraintCoef(c2->index(), x2->index()), c22);
  c1->Clear();
  c2->Clear();
  solver.Solve();
  EXPECT_EQ(getter.getConstraintCoef(c1->index(), x1->index()), 0);
  EXPECT_EQ(getter.getConstraintCoef(c1->index(), x2->index()), 0);
  EXPECT_EQ(getter.getConstraintCoef(c2->index(), x1->index()), 0);
  EXPECT_EQ(getter.getConstraintCoef(c2->index(), x2->index()), 0);
}

TEST_F(XpressFixtureMIP, ObjectiveCoef) {
  MPVariable* x = solver.MakeBoolVar("x");
  MPObjective* obj = solver.MutableObjective();
  double coef = 3112.4;
  obj->SetCoefficient(x, coef);
  solver.Solve();
  EXPECT_EQ(getter.getObjectiveCoef(x->index()), coef);
  coef = 0.2;
  obj->SetCoefficient(x, coef);
  solver.Solve();
  EXPECT_EQ(getter.getObjectiveCoef(x->index()), coef);
}

TEST_F(XpressFixtureMIP, ObjectiveOffset) {
  MPVariable* x = solver.MakeBoolVar("x");
  MPObjective* obj = solver.MutableObjective();
  double offset = 4.3;
  obj->SetOffset(offset);
  solver.Solve();
  EXPECT_EQ(getter.getObjectiveOffset(), offset);
  offset = 3.6;
  obj->SetOffset(offset);
  solver.Solve();
  EXPECT_EQ(getter.getObjectiveOffset(), offset);
}

TEST_F(XpressFixtureMIP, ClearObjective) {
  MPVariable* x = solver.MakeBoolVar("x");
  MPObjective* obj = solver.MutableObjective();
  double coef = -15.6;
  obj->SetCoefficient(x, coef);
  solver.Solve();
  EXPECT_EQ(getter.getObjectiveCoef(x->index()), coef);
  obj->Clear();
  solver.Solve();
  EXPECT_EQ(getter.getObjectiveCoef(x->index()), 0);
}

TEST_F(XpressFixtureMIP, ObjectiveSense) {
  MPObjective* const objective = solver.MutableObjective();
  objective->SetMinimization();
  EXPECT_EQ(getter.getObjectiveSense(), XPRS_OBJ_MINIMIZE);
  objective->SetMaximization();
  EXPECT_EQ(getter.getObjectiveSense(), XPRS_OBJ_MAXIMIZE);
}

TEST_F(XpressFixtureLP, interations) {
  int nc = 100, nv = 100;
  std::vector<MPConstraint*> cs(nc);
  for (int ci = 0; ci < nc; ++ci) {
    cs[ci] = solver.MakeRowConstraint(ci, ci + 1);
  }
  MPObjective* const objective = solver.MutableObjective();
  for (int vi = 0; vi < nv; ++vi) {
    MPVariable* v = solver.MakeNumVar(0, nv, "x" + std::to_string(vi));
    for (int ci = 0; ci < nc; ++ci) {
      cs[ci]->SetCoefficient(v, vi + ci);
    }
    objective->SetCoefficient(v, 1);
  }
  solver.Solve();
  EXPECT_GT(solver.iterations(), 0);
}

TEST_F(XpressFixtureMIP, nodes) {
  int nc = 100, nv = 100;
  std::vector<MPConstraint*> cs(nc);
  for (int ci = 0; ci < nc; ++ci) {
    cs[ci] = solver.MakeRowConstraint(ci, ci + 1);
  }
  MPObjective* const objective = solver.MutableObjective();
  for (int vi = 0; vi < nv; ++vi) {
    MPVariable* v = solver.MakeIntVar(0, nv, "x" + std::to_string(vi));
    for (int ci = 0; ci < nc; ++ci) {
      cs[ci]->SetCoefficient(v, vi + ci);
    }
    objective->SetCoefficient(v, 1);
  }
  solver.Solve();
  EXPECT_GT(solver.nodes(), 0);
}

TEST_F(XpressFixtureMIP, SolverVersion) {
  EXPECT_GE(solver.SolverVersion().size(), 30);
}

TEST_F(XpressFixtureMIP, Write) {
  MPVariable* x1 = solver.MakeIntVar(-1.2, 9.3, "C1");
  MPVariable* x2 = solver.MakeNumVar(-1, 5.147593849384714, "SomeColumnName");
  MPConstraint* c1 = solver.MakeRowConstraint(-solver.infinity(), 1, "R1");
  c1->SetCoefficient(x1, 3);
  c1->SetCoefficient(x2, 1.5);
  MPConstraint* c2 = solver.MakeRowConstraint(3, 5, "SomeRowName");
  c2->SetCoefficient(x2, -1.1122334455667788);
  MPObjective* obj = solver.MutableObjective();
  obj->SetMaximization();
  obj->SetCoefficient(x1, 1);
  obj->SetCoefficient(x2, 2);

  const std::filesystem::path temporary_working_dir =
      std::filesystem::temp_directory_path() / "temporary_working_dir";
  std::filesystem::create_directories(temporary_working_dir);

  std::string tmpName = (temporary_working_dir / "dummy.mps").string();
  solver.Write(tmpName);

  std::ifstream tmpFile(tmpName);
  std::stringstream tmpBuffer;
  tmpBuffer << tmpFile.rdbuf();
  tmpFile.close();
  std::filesystem::remove_all(temporary_working_dir);

<<<<<<< HEAD
  std::string expectedMps = std::string("") +
      "NAME          newProb" + "\n" +
      "OBJSENSE  MAXIMIZE" + "\n" +
      "ROWS" + "\n" +
      " N  __OBJ___        " + "\n" +
      " L  R1              " + "\n" +
      " L  SomeRowName     " + "\n" +
      "COLUMNS" + "\n" +
      "    C1                __OBJ___          1" + "\n" +
      "    C1                R1                3" + "\n" +
      "    SomeColumnName    __OBJ___          2" + "\n" +
      "    SomeColumnName    R1                1.5" + "\n" +
      "    SomeColumnName    SomeRowName       -1.1122334455667788" + "\n" +
      "RHS" + "\n" +
      "    RHS00001          R1                1" + "\n" +
      "    RHS00001          SomeRowName       5" + "\n" +
      "RANGES" + "\n" +
      "    RNG00001          SomeRowName       2" + "\n" +
      "BOUNDS" + "\n" +
      " UI BND00001          C1                9" + "\n" +
      " LO BND00001          C1                -1" + "\n" +
      " UP BND00001          SomeColumnName    5.147593849384714" + "\n" +
      " LO BND00001          SomeColumnName    -1" + "\n" +
      "ENDATA" + "\n";

=======
  // disable formatting to keep the expected MPS readable
  // clang-format off
  std::string expectedMps = std::string("") +
                            "NAME          newProb" + "\n" +
                            "OBJSENSE  MAXIMIZE" + "\n" +
                            "ROWS" + "\n" +
                            " N  __OBJ___        " + "\n" +
                            " L  R1              " + "\n" +
                            " L  SomeRowName     " + "\n" +
                            "COLUMNS" + "\n" +
                            "    C1                __OBJ___          1" + "\n" +
                            "    C1                R1                3" + "\n" +
                            "    SomeColumnName    __OBJ___          2" + "\n" +
                            "    SomeColumnName    R1                1.5" + "\n" +
                            "    SomeColumnName    SomeRowName       -1.1122334455667788" + "\n" +
                            "RHS" + "\n" +
                            "    RHS00001          R1                1" + "\n" +
                            "    RHS00001          SomeRowName       5" + "\n" +
                            "RANGES" + "\n" +
                            "    RNG00001          SomeRowName       2" + "\n" +
                            "BOUNDS" + "\n" +
                            " UI BND00001          C1                9" + "\n" +
                            " LO BND00001          C1                -1" + "\n" +
                            " UP BND00001          SomeColumnName    5.147593849384714" + "\n" +
                            " LO BND00001          SomeColumnName    -1" + "\n" +
                            "ENDATA" + "\n";
  // clang-format on
>>>>>>> f9adb26d
  EXPECT_EQ(tmpBuffer.str(), expectedMps);
}

TEST_F(XpressFixtureLP, SetPrimalTolerance) {
  MPSolverParameters params;
  double tol = 1e-4;
  params.SetDoubleParam(MPSolverParameters::PRIMAL_TOLERANCE, tol);
  solver.Solve(params);
  EXPECT_EQ(getter.getDoubleControl(XPRS_FEASTOL), tol);
}

TEST_F(XpressFixtureLP, SetPrimalToleranceNotOverridenByMPSolverParameters) {
  double tol = 1e-4;  // Choose a value different from kDefaultPrimalTolerance
  std::string xpressParamString = "FEASTOL " + std::to_string(tol);
  solver.SetSolverSpecificParametersAsString(xpressParamString);
  solver.Solve();
  EXPECT_EQ(getter.getDoubleControl(XPRS_FEASTOL), tol);
}

TEST_F(XpressFixtureLP, SetDualTolerance) {
  MPSolverParameters params;
  double tol = 1e-2;
  params.SetDoubleParam(MPSolverParameters::DUAL_TOLERANCE, tol);
  solver.Solve(params);
  EXPECT_EQ(getter.getDoubleControl(XPRS_OPTIMALITYTOL), tol);
}

TEST_F(XpressFixtureLP, SetDualToleranceNotOverridenByMPSolverParameters) {
  double tol = 1e-4;  // Choose a value different from kDefaultDualTolerance
  std::string xpressParamString = "OPTIMALITYTOL " + std::to_string(tol);
  solver.SetSolverSpecificParametersAsString(xpressParamString);
  solver.Solve();
  EXPECT_EQ(getter.getDoubleControl(XPRS_OPTIMALITYTOL), tol);
}

TEST_F(XpressFixtureMIP, SetPresolveMode) {
  MPSolverParameters params;
  params.SetIntegerParam(MPSolverParameters::PRESOLVE,
                         MPSolverParameters::PRESOLVE_OFF);
  solver.Solve(params);
  EXPECT_EQ(getter.getIntegerControl(XPRS_PRESOLVE), 0);
  params.SetIntegerParam(MPSolverParameters::PRESOLVE,
                         MPSolverParameters::PRESOLVE_ON);
  solver.Solve(params);
  EXPECT_EQ(getter.getIntegerControl(XPRS_PRESOLVE), 1);
}

TEST_F(XpressFixtureMIP, SetPresolveModeNotOverridenByMPSolverParameters) {
  // Test all presolve modes of Xpress
  std::vector<int> presolveModes{-1, 0, 1, 2, 3};
  for (int presolveMode : presolveModes) {
    std::string xpressParamString = "PRESOLVE " + std::to_string(presolveMode);
    solver.SetSolverSpecificParametersAsString(xpressParamString);
    solver.Solve();
    EXPECT_EQ(getter.getIntegerControl(XPRS_PRESOLVE), presolveMode);
  }
}

TEST_F(XpressFixtureLP, SetLpAlgorithm) {
  MPSolverParameters params;
  params.SetIntegerParam(MPSolverParameters::LP_ALGORITHM,
                         MPSolverParameters::DUAL);
  solver.Solve(params);
  EXPECT_EQ(getter.getIntegerControl(XPRS_DEFAULTALG), 2);
  params.SetIntegerParam(MPSolverParameters::LP_ALGORITHM,
                         MPSolverParameters::PRIMAL);
  solver.Solve(params);
  EXPECT_EQ(getter.getIntegerControl(XPRS_DEFAULTALG), 3);
  params.SetIntegerParam(MPSolverParameters::LP_ALGORITHM,
                         MPSolverParameters::BARRIER);
  solver.Solve(params);
  EXPECT_EQ(getter.getIntegerControl(XPRS_DEFAULTALG), 4);
}

TEST_F(XpressFixtureLP, SetLPAlgorithmNotOverridenByMPSolverParameters) {
  std::vector<int> defaultAlgs{1, 2, 3, 4};
  for (int defaultAlg : defaultAlgs) {
    std::string xpressParamString = "DEFAULTALG " + std::to_string(defaultAlg);
    solver.SetSolverSpecificParametersAsString(xpressParamString);
    solver.Solve();
    EXPECT_EQ(getter.getIntegerControl(XPRS_DEFAULTALG), defaultAlg);
  }
}

TEST_F(XpressFixtureMIP, SetScaling) {
  MPSolverParameters params;
  params.SetIntegerParam(MPSolverParameters::SCALING,
                         MPSolverParameters::SCALING_OFF);
  solver.Solve(params);
  EXPECT_EQ(getter.getIntegerControl(XPRS_SCALING), 0);
  params.SetIntegerParam(MPSolverParameters::SCALING,
                         MPSolverParameters::SCALING_ON);
  solver.Solve(params);
  EXPECT_EQ(getter.getIntegerControl(XPRS_SCALING), 163);
}

TEST_F(XpressFixtureMIP, SetScalingNotOverridenByMPSolverParameters) {
  // Scaling is a bitmap on 16 bits in Xpress, test only a random value among
  // all possible
  int scaling = 2354;

  std::string xpressParamString = "SCALING " + std::to_string(scaling);
  solver.SetSolverSpecificParametersAsString(xpressParamString);
  solver.Solve();
  EXPECT_EQ(getter.getIntegerControl(XPRS_SCALING), scaling);
}

TEST_F(XpressFixtureMIP, SetRelativeMipGap) {
  MPSolverParameters params;
  double relativeMipGap = 1e-3;
  params.SetDoubleParam(MPSolverParameters::RELATIVE_MIP_GAP, relativeMipGap);
  solver.Solve(params);
  EXPECT_EQ(getter.getDoubleControl(XPRS_MIPRELSTOP), relativeMipGap);
}

TEST_F(XpressFixtureMIP, SetRelativeMipGapNotOverridenByMPSolverParameters) {
  double gap = 1e-2;  // Choose a value different from kDefaultRelativeMipGap
  std::string xpressParamString = "MIPRELSTOP " + std::to_string(gap);
  solver.SetSolverSpecificParametersAsString(xpressParamString);
  solver.Solve();
  EXPECT_EQ(getter.getDoubleControl(XPRS_MIPRELSTOP), gap);
}

TEST(XpressInterface, setStringControls) {
  std::vector<std::tuple<std::string, int, std::string>> params = {
      {"MPSRHSNAME", XPRS_MPSRHSNAME, "default_value"},
      {"MPSOBJNAME", XPRS_MPSOBJNAME, "default_value"},
      {"MPSRANGENAME", XPRS_MPSRANGENAME, "default_value"},
      {"MPSBOUNDNAME", XPRS_MPSBOUNDNAME, "default_value"},
      {"OUTPUTMASK", XPRS_OUTPUTMASK, "default_value"},
      {"TUNERMETHODFILE", XPRS_TUNERMETHODFILE, "default_value"},
      {"TUNEROUTPUTPATH", XPRS_TUNEROUTPUTPATH, "default_value"},
      {"TUNERSESSIONNAME", XPRS_TUNERSESSIONNAME, "default_value"},
      {"COMPUTEEXECSERVICE", XPRS_COMPUTEEXECSERVICE, "default_value"},
  };
  for (const auto& [paramString, control, paramValue] : params) {
    MPSolver solver("XPRESS_MIP", MPSolver::XPRESS_MIXED_INTEGER_PROGRAMMING);
    XPRSGetter getter(&solver);
    std::string xpressParamString = paramString + " " + paramValue;
    solver.SetSolverSpecificParametersAsString(xpressParamString);
    EXPECT_EQ(paramValue, getter.getStringControl(control));
  }
}

TEST(XpressInterface, setDoubleControls) {
  std::vector<std::tuple<std::string, int, double>> params = {
      {"MAXCUTTIME", XPRS_MAXCUTTIME, 1.},
      {"MAXSTALLTIME", XPRS_MAXSTALLTIME, 1.},
      {"TUNERMAXTIME", XPRS_TUNERMAXTIME, 1.},
      {"MATRIXTOL", XPRS_MATRIXTOL, 1.},
      {"PIVOTTOL", XPRS_PIVOTTOL, 1.},
      {"FEASTOL", XPRS_FEASTOL, 1.},
      {"OUTPUTTOL", XPRS_OUTPUTTOL, 1.},
      {"SOSREFTOL", XPRS_SOSREFTOL, 1.},
      {"OPTIMALITYTOL", XPRS_OPTIMALITYTOL, 1.},
      {"ETATOL", XPRS_ETATOL, 1.},
      {"RELPIVOTTOL", XPRS_RELPIVOTTOL, 1.},
      {"MIPTOL", XPRS_MIPTOL, 1.},
      {"MIPTOLTARGET", XPRS_MIPTOLTARGET, 1.},
      {"BARPERTURB", XPRS_BARPERTURB, 1.},
      {"MIPADDCUTOFF", XPRS_MIPADDCUTOFF, 1.},
      {"MIPABSCUTOFF", XPRS_MIPABSCUTOFF, 1.},
      {"MIPRELCUTOFF", XPRS_MIPRELCUTOFF, 1.},
      {"PSEUDOCOST", XPRS_PSEUDOCOST, 1.},
      {"PENALTY", XPRS_PENALTY, 1.},
      {"BIGM", XPRS_BIGM, 1.},
      {"MIPABSSTOP", XPRS_MIPABSSTOP, 1.},
      {"MIPRELSTOP", XPRS_MIPRELSTOP, 1.},
      {"CROSSOVERACCURACYTOL", XPRS_CROSSOVERACCURACYTOL, 1.},
      {"PRIMALPERTURB", XPRS_PRIMALPERTURB, 1.},
      {"DUALPERTURB", XPRS_DUALPERTURB, 1.},
      {"BAROBJSCALE", XPRS_BAROBJSCALE, 1.},
      {"BARRHSSCALE", XPRS_BARRHSSCALE, 1.},
      {"CHOLESKYTOL", XPRS_CHOLESKYTOL, 1.},
      {"BARGAPSTOP", XPRS_BARGAPSTOP, 1.},
      {"BARDUALSTOP", XPRS_BARDUALSTOP, 1.},
      {"BARPRIMALSTOP", XPRS_BARPRIMALSTOP, 1.},
      {"BARSTEPSTOP", XPRS_BARSTEPSTOP, 1.},
      {"ELIMTOL", XPRS_ELIMTOL, 1.},
      {"MARKOWITZTOL", XPRS_MARKOWITZTOL, 1.},
      {"MIPABSGAPNOTIFY", XPRS_MIPABSGAPNOTIFY, 1.},
      {"MIPRELGAPNOTIFY", XPRS_MIPRELGAPNOTIFY, 1.},
      {"BARLARGEBOUND", XPRS_BARLARGEBOUND, 1.},
      {"PPFACTOR", XPRS_PPFACTOR, 1.},
      {"REPAIRINDEFINITEQMAX", XPRS_REPAIRINDEFINITEQMAX, 1.},
      {"BARGAPTARGET", XPRS_BARGAPTARGET, 1.},
      {"DUMMYCONTROL", XPRS_DUMMYCONTROL, 1.},
      {"BARSTARTWEIGHT", XPRS_BARSTARTWEIGHT, 1.},
      {"BARFREESCALE", XPRS_BARFREESCALE, 1.},
      {"SBEFFORT", XPRS_SBEFFORT, 1.},
      {"HEURDIVERANDOMIZE", XPRS_HEURDIVERANDOMIZE, 1.},
      {"HEURSEARCHEFFORT", XPRS_HEURSEARCHEFFORT, 1.},
      {"CUTFACTOR", XPRS_CUTFACTOR, 1.},
      {"EIGENVALUETOL", XPRS_EIGENVALUETOL, 1.},
      {"INDLINBIGM", XPRS_INDLINBIGM, 1.},
      {"TREEMEMORYSAVINGTARGET", XPRS_TREEMEMORYSAVINGTARGET, 1.},
      {"INDPRELINBIGM", XPRS_INDPRELINBIGM, 1.},
      {"RELAXTREEMEMORYLIMIT", XPRS_RELAXTREEMEMORYLIMIT, 1.},
      {"MIPABSGAPNOTIFYOBJ", XPRS_MIPABSGAPNOTIFYOBJ, 1.},
      {"MIPABSGAPNOTIFYBOUND", XPRS_MIPABSGAPNOTIFYBOUND, 1.},
      {"PRESOLVEMAXGROW", XPRS_PRESOLVEMAXGROW, 1.},
      {"HEURSEARCHTARGETSIZE", XPRS_HEURSEARCHTARGETSIZE, 1.},
      {"CROSSOVERRELPIVOTTOL", XPRS_CROSSOVERRELPIVOTTOL, 1.},
      {"CROSSOVERRELPIVOTTOLSAFE", XPRS_CROSSOVERRELPIVOTTOLSAFE, 1.},
      {"DETLOGFREQ", XPRS_DETLOGFREQ, 1.},
      {"MAXIMPLIEDBOUND", XPRS_MAXIMPLIEDBOUND, 1.},
      {"FEASTOLTARGET", XPRS_FEASTOLTARGET, 1.},
      {"OPTIMALITYTOLTARGET", XPRS_OPTIMALITYTOLTARGET, 1.},
      {"PRECOMPONENTSEFFORT", XPRS_PRECOMPONENTSEFFORT, 1.},
      {"LPLOGDELAY", XPRS_LPLOGDELAY, 1.},
      {"HEURDIVEITERLIMIT", XPRS_HEURDIVEITERLIMIT, 1.},
      {"BARKERNEL", XPRS_BARKERNEL, 1.},
      {"FEASTOLPERTURB", XPRS_FEASTOLPERTURB, 1.},
      {"CROSSOVERFEASWEIGHT", XPRS_CROSSOVERFEASWEIGHT, 1.},
      {"LUPIVOTTOL", XPRS_LUPIVOTTOL, 1.},
      {"MIPRESTARTGAPTHRESHOLD", XPRS_MIPRESTARTGAPTHRESHOLD, 1.},
      {"NODEPROBINGEFFORT", XPRS_NODEPROBINGEFFORT, 1.},
      {"INPUTTOL", XPRS_INPUTTOL, 1.},
      {"MIPRESTARTFACTOR", XPRS_MIPRESTARTFACTOR, 1.},
      {"BAROBJPERTURB", XPRS_BAROBJPERTURB, 1.},
      {"CPIALPHA", XPRS_CPIALPHA, 1.},
      {"GLOBALBOUNDINGBOX", XPRS_GLOBALBOUNDINGBOX, 1.},
      {"TIMELIMIT", XPRS_TIMELIMIT, 1.},
      {"SOLTIMELIMIT", XPRS_SOLTIMELIMIT, 1.},
      {"REPAIRINFEASTIMELIMIT", XPRS_REPAIRINFEASTIMELIMIT, 1.},
  };
  for (const auto& [paramString, control, paramValue] : params) {
    MPSolver solver("XPRESS_MIP", MPSolver::XPRESS_MIXED_INTEGER_PROGRAMMING);
    XPRSGetter getter(&solver);
    std::string xpressParamString =
        paramString + " " + std::to_string(paramValue);
    solver.SetSolverSpecificParametersAsString(xpressParamString);
    EXPECT_EQ(paramValue, getter.getDoubleControl(control));
  }
}

TEST(XpressInterface, setIntControl) {
  std::vector<std::tuple<std::string, int, int>> params = {
      {"EXTRAROWS", XPRS_EXTRAROWS, 1},
      {"EXTRACOLS", XPRS_EXTRACOLS, 1},
      {"LPITERLIMIT", XPRS_LPITERLIMIT, 1},
      {"LPLOG", XPRS_LPLOG, 1},
      {"SCALING", XPRS_SCALING, 1},
      {"PRESOLVE", XPRS_PRESOLVE, 1},
      {"CRASH", XPRS_CRASH, 1},
      {"PRICINGALG", XPRS_PRICINGALG, 1},
      {"INVERTFREQ", XPRS_INVERTFREQ, 1},
      {"INVERTMIN", XPRS_INVERTMIN, 1},
      {"MAXNODE", XPRS_MAXNODE, 1},
      {"MAXTIME", XPRS_MAXTIME, 1},
      {"MAXMIPSOL", XPRS_MAXMIPSOL, 1},
      {"SIFTPASSES", XPRS_SIFTPASSES, 1},
      {"DEFAULTALG", XPRS_DEFAULTALG, 1},
      {"VARSELECTION", XPRS_VARSELECTION, 1},
      {"NODESELECTION", XPRS_NODESELECTION, 1},
      {"BACKTRACK", XPRS_BACKTRACK, 1},
      {"MIPLOG", XPRS_MIPLOG, 1},
      {"KEEPNROWS", XPRS_KEEPNROWS, 1},
      {"MPSECHO", XPRS_MPSECHO, 1},
      {"MAXPAGELINES", XPRS_MAXPAGELINES, 1},
      {"OUTPUTLOG", XPRS_OUTPUTLOG, 1},
      {"BARSOLUTION", XPRS_BARSOLUTION, 1},
      {"CACHESIZE", XPRS_CACHESIZE, 1},
      {"CROSSOVER", XPRS_CROSSOVER, 1},
      {"BARITERLIMIT", XPRS_BARITERLIMIT, 1},
      {"CHOLESKYALG", XPRS_CHOLESKYALG, 1},
      {"BAROUTPUT", XPRS_BAROUTPUT, 1},
      {"EXTRAMIPENTS", XPRS_EXTRAMIPENTS, 1},
      {"REFACTOR", XPRS_REFACTOR, 1},
      {"BARTHREADS", XPRS_BARTHREADS, 1},
      {"KEEPBASIS", XPRS_KEEPBASIS, 1},
      {"CROSSOVEROPS", XPRS_CROSSOVEROPS, 1},
      {"VERSION", XPRS_VERSION, 1},
      {"CROSSOVERTHREADS", XPRS_CROSSOVERTHREADS, 1},
      {"BIGMMETHOD", XPRS_BIGMMETHOD, 1},
      {"MPSNAMELENGTH", XPRS_MPSNAMELENGTH, 1},
      {"ELIMFILLIN", XPRS_ELIMFILLIN, 1},
      {"PRESOLVEOPS", XPRS_PRESOLVEOPS, 1},
      {"MIPPRESOLVE", XPRS_MIPPRESOLVE, 1},
      {"MIPTHREADS", XPRS_MIPTHREADS, 1},
      {"BARORDER", XPRS_BARORDER, 1},
      {"BREADTHFIRST", XPRS_BREADTHFIRST, 1},
      {"AUTOPERTURB", XPRS_AUTOPERTURB, 1},
      {"DENSECOLLIMIT", XPRS_DENSECOLLIMIT, 1},
      {"CALLBACKFROMMASTERTHREAD", XPRS_CALLBACKFROMMASTERTHREAD, 1},
      {"MAXMCOEFFBUFFERELEMS", XPRS_MAXMCOEFFBUFFERELEMS, 1},
      {"REFINEOPS", XPRS_REFINEOPS, 1},
      {"LPREFINEITERLIMIT", XPRS_LPREFINEITERLIMIT, 1},
      {"MIPREFINEITERLIMIT", XPRS_MIPREFINEITERLIMIT, 1},
      {"DUALIZEOPS", XPRS_DUALIZEOPS, 1},
      {"CROSSOVERITERLIMIT", XPRS_CROSSOVERITERLIMIT, 1},
      {"PREBASISRED", XPRS_PREBASISRED, 1},
      {"PRESORT", XPRS_PRESORT, 1},
      {"PREPERMUTE", XPRS_PREPERMUTE, 1},
      {"PREPERMUTESEED", XPRS_PREPERMUTESEED, 1},
      {"MAXMEMORYSOFT", XPRS_MAXMEMORYSOFT, 1},
      {"CUTFREQ", XPRS_CUTFREQ, 1},
      {"SYMSELECT", XPRS_SYMSELECT, 1},
      {"SYMMETRY", XPRS_SYMMETRY, 1},
      {"MAXMEMORYHARD", XPRS_MAXMEMORYHARD, 1},
      {"MIQCPALG", XPRS_MIQCPALG, 1},
      {"QCCUTS", XPRS_QCCUTS, 1},
      {"QCROOTALG", XPRS_QCROOTALG, 1},
      {"PRECONVERTSEPARABLE", XPRS_PRECONVERTSEPARABLE, 1},
      {"ALGAFTERNETWORK", XPRS_ALGAFTERNETWORK, 1},
      {"TRACE", XPRS_TRACE, 1},
      {"MAXIIS", XPRS_MAXIIS, 1},
      {"CPUTIME", XPRS_CPUTIME, 1},
      {"COVERCUTS", XPRS_COVERCUTS, 1},
      {"GOMCUTS", XPRS_GOMCUTS, 1},
      {"LPFOLDING", XPRS_LPFOLDING, 1},
      {"MPSFORMAT", XPRS_MPSFORMAT, 1},
      {"CUTSTRATEGY", XPRS_CUTSTRATEGY, 1},
      {"CUTDEPTH", XPRS_CUTDEPTH, 1},
      {"TREECOVERCUTS", XPRS_TREECOVERCUTS, 1},
      {"TREEGOMCUTS", XPRS_TREEGOMCUTS, 1},
      {"CUTSELECT", XPRS_CUTSELECT, 1},
      {"TREECUTSELECT", XPRS_TREECUTSELECT, 1},
      {"DUALIZE", XPRS_DUALIZE, 1},
      {"DUALGRADIENT", XPRS_DUALGRADIENT, 1},
      {"SBITERLIMIT", XPRS_SBITERLIMIT, 1},
      {"SBBEST", XPRS_SBBEST, 1},
      {"BARINDEFLIMIT", XPRS_BARINDEFLIMIT, 1},
      {"HEURFREQ", XPRS_HEURFREQ, 1},
      {"HEURDEPTH", XPRS_HEURDEPTH, 1},
      {"HEURMAXSOL", XPRS_HEURMAXSOL, 1},
      {"HEURNODES", XPRS_HEURNODES, 1},
      {"LNPBEST", XPRS_LNPBEST, 1},
      {"LNPITERLIMIT", XPRS_LNPITERLIMIT, 1},
      {"BRANCHCHOICE", XPRS_BRANCHCHOICE, 1},
      {"BARREGULARIZE", XPRS_BARREGULARIZE, 1},
      {"SBSELECT", XPRS_SBSELECT, 1},
      {"LOCALCHOICE", XPRS_LOCALCHOICE, 1},
      {"LOCALBACKTRACK", XPRS_LOCALBACKTRACK, 1},
      {"DUALSTRATEGY", XPRS_DUALSTRATEGY, 1},
      {"L1CACHE", XPRS_L1CACHE, 1},
      {"HEURDIVESTRATEGY", XPRS_HEURDIVESTRATEGY, 1},
      {"HEURSELECT", XPRS_HEURSELECT, 1},
      {"BARSTART", XPRS_BARSTART, 1},
      {"PRESOLVEPASSES", XPRS_PRESOLVEPASSES, 1},
      {"BARNUMSTABILITY", XPRS_BARNUMSTABILITY, 1},
      {"BARORDERTHREADS", XPRS_BARORDERTHREADS, 1},
      {"EXTRASETS", XPRS_EXTRASETS, 1},
      {"FEASIBILITYPUMP", XPRS_FEASIBILITYPUMP, 1},
      {"PRECOEFELIM", XPRS_PRECOEFELIM, 1},
      {"PREDOMCOL", XPRS_PREDOMCOL, 1},
      {"HEURSEARCHFREQ", XPRS_HEURSEARCHFREQ, 1},
      {"HEURDIVESPEEDUP", XPRS_HEURDIVESPEEDUP, 1},
      {"SBESTIMATE", XPRS_SBESTIMATE, 1},
      {"BARCORES", XPRS_BARCORES, 1},
      {"MAXCHECKSONMAXTIME", XPRS_MAXCHECKSONMAXTIME, 1},
      {"MAXCHECKSONMAXCUTTIME", XPRS_MAXCHECKSONMAXCUTTIME, 1},
      {"HISTORYCOSTS", XPRS_HISTORYCOSTS, 1},
      {"ALGAFTERCROSSOVER", XPRS_ALGAFTERCROSSOVER, 1},
      {"MUTEXCALLBACKS", XPRS_MUTEXCALLBACKS, 1},
      {"BARCRASH", XPRS_BARCRASH, 1},
      {"HEURDIVESOFTROUNDING", XPRS_HEURDIVESOFTROUNDING, 1},
      {"HEURSEARCHROOTSELECT", XPRS_HEURSEARCHROOTSELECT, 1},
      {"HEURSEARCHTREESELECT", XPRS_HEURSEARCHTREESELECT, 1},
      {"MPS18COMPATIBLE", XPRS_MPS18COMPATIBLE, 1},
      {"ROOTPRESOLVE", XPRS_ROOTPRESOLVE, 1},
      {"CROSSOVERDRP", XPRS_CROSSOVERDRP, 1},
      {"FORCEOUTPUT", XPRS_FORCEOUTPUT, 1},
      {"PRIMALOPS", XPRS_PRIMALOPS, 1},
      {"DETERMINISTIC", XPRS_DETERMINISTIC, 1},
      {"PREPROBING", XPRS_PREPROBING, 1},
      {"TREEMEMORYLIMIT", XPRS_TREEMEMORYLIMIT, 1},
      {"TREECOMPRESSION", XPRS_TREECOMPRESSION, 1},
      {"TREEDIAGNOSTICS", XPRS_TREEDIAGNOSTICS, 1},
      {"MAXTREEFILESIZE", XPRS_MAXTREEFILESIZE, 1},
      {"PRECLIQUESTRATEGY", XPRS_PRECLIQUESTRATEGY, 1},
      {"REPAIRINFEASMAXTIME", XPRS_REPAIRINFEASMAXTIME, 1},
      {"IFCHECKCONVEXITY", XPRS_IFCHECKCONVEXITY, 1},
      {"PRIMALUNSHIFT", XPRS_PRIMALUNSHIFT, 1},
      {"REPAIRINDEFINITEQ", XPRS_REPAIRINDEFINITEQ, 1},
      {"MIPRAMPUP", XPRS_MIPRAMPUP, 1},
      {"MAXLOCALBACKTRACK", XPRS_MAXLOCALBACKTRACK, 1},
      {"USERSOLHEURISTIC", XPRS_USERSOLHEURISTIC, 1},
      {"FORCEPARALLELDUAL", XPRS_FORCEPARALLELDUAL, 1},
      {"BACKTRACKTIE", XPRS_BACKTRACKTIE, 1},
      {"BRANCHDISJ", XPRS_BRANCHDISJ, 1},
      {"MIPFRACREDUCE", XPRS_MIPFRACREDUCE, 1},
      {"CONCURRENTTHREADS", XPRS_CONCURRENTTHREADS, 1},
      {"MAXSCALEFACTOR", XPRS_MAXSCALEFACTOR, 1},
      {"HEURTHREADS", XPRS_HEURTHREADS, 1},
      {"THREADS", XPRS_THREADS, 1},
      {"HEURBEFORELP", XPRS_HEURBEFORELP, 1},
      {"PREDOMROW", XPRS_PREDOMROW, 1},
      {"BRANCHSTRUCTURAL", XPRS_BRANCHSTRUCTURAL, 1},
      {"QUADRATICUNSHIFT", XPRS_QUADRATICUNSHIFT, 1},
      {"BARPRESOLVEOPS", XPRS_BARPRESOLVEOPS, 1},
      {"QSIMPLEXOPS", XPRS_QSIMPLEXOPS, 1},
      {"MIPRESTART", XPRS_MIPRESTART, 1},
      {"CONFLICTCUTS", XPRS_CONFLICTCUTS, 1},
      {"PREPROTECTDUAL", XPRS_PREPROTECTDUAL, 1},
      {"CORESPERCPU", XPRS_CORESPERCPU, 1},
      {"RESOURCESTRATEGY", XPRS_RESOURCESTRATEGY, 1},
      {"CLAMPING", XPRS_CLAMPING, 1},
      {"SLEEPONTHREADWAIT", XPRS_SLEEPONTHREADWAIT, 1},
      {"PREDUPROW", XPRS_PREDUPROW, 1},
      {"CPUPLATFORM", XPRS_CPUPLATFORM, 1},
      {"BARALG", XPRS_BARALG, 1},
      {"SIFTING", XPRS_SIFTING, 1},
      {"LPLOGSTYLE", XPRS_LPLOGSTYLE, 1},
      {"RANDOMSEED", XPRS_RANDOMSEED, 1},
      {"TREEQCCUTS", XPRS_TREEQCCUTS, 1},
      {"PRELINDEP", XPRS_PRELINDEP, 1},
      {"DUALTHREADS", XPRS_DUALTHREADS, 1},
      {"PREOBJCUTDETECT", XPRS_PREOBJCUTDETECT, 1},
      {"PREBNDREDQUAD", XPRS_PREBNDREDQUAD, 1},
      {"PREBNDREDCONE", XPRS_PREBNDREDCONE, 1},
      {"PRECOMPONENTS", XPRS_PRECOMPONENTS, 1},
      {"MAXMIPTASKS", XPRS_MAXMIPTASKS, 1},
      {"MIPTERMINATIONMETHOD", XPRS_MIPTERMINATIONMETHOD, 1},
      {"PRECONEDECOMP", XPRS_PRECONEDECOMP, 1},
      {"HEURFORCESPECIALOBJ", XPRS_HEURFORCESPECIALOBJ, 1},
      {"HEURSEARCHROOTCUTFREQ", XPRS_HEURSEARCHROOTCUTFREQ, 1},
      {"PREELIMQUAD", XPRS_PREELIMQUAD, 1},
      {"PREIMPLICATIONS", XPRS_PREIMPLICATIONS, 1},
      {"TUNERMODE", XPRS_TUNERMODE, 1},
      {"TUNERMETHOD", XPRS_TUNERMETHOD, 1},
      {"TUNERTARGET", XPRS_TUNERTARGET, 1},
      {"TUNERTHREADS", XPRS_TUNERTHREADS, 1},
      {"TUNERHISTORY", XPRS_TUNERHISTORY, 1},
      {"TUNERPERMUTE", XPRS_TUNERPERMUTE, 1},
      {"TUNERVERBOSE", XPRS_TUNERVERBOSE, 1},
      {"TUNEROUTPUT", XPRS_TUNEROUTPUT, 1},
      {"PREANALYTICCENTER", XPRS_PREANALYTICCENTER, 1},
      {"NETCUTS", XPRS_NETCUTS, 1},
      {"LPFLAGS", XPRS_LPFLAGS, 1},
      {"MIPKAPPAFREQ", XPRS_MIPKAPPAFREQ, 1},
      {"OBJSCALEFACTOR", XPRS_OBJSCALEFACTOR, 1},
      {"TREEFILELOGINTERVAL", XPRS_TREEFILELOGINTERVAL, 1},
      {"IGNORECONTAINERCPULIMIT", XPRS_IGNORECONTAINERCPULIMIT, 1},
      {"IGNORECONTAINERMEMORYLIMIT", XPRS_IGNORECONTAINERMEMORYLIMIT, 1},
      {"MIPDUALREDUCTIONS", XPRS_MIPDUALREDUCTIONS, 1},
      {"GENCONSDUALREDUCTIONS", XPRS_GENCONSDUALREDUCTIONS, 1},
      {"PWLDUALREDUCTIONS", XPRS_PWLDUALREDUCTIONS, 1},
      {"BARFAILITERLIMIT", XPRS_BARFAILITERLIMIT, 1},
      {"AUTOSCALING", XPRS_AUTOSCALING, 1},
      {"GENCONSABSTRANSFORMATION", XPRS_GENCONSABSTRANSFORMATION, 1},
      {"COMPUTEJOBPRIORITY", XPRS_COMPUTEJOBPRIORITY, 1},
      {"PREFOLDING", XPRS_PREFOLDING, 1},
      {"NETSTALLLIMIT", XPRS_NETSTALLLIMIT, 1},
      {"SERIALIZEPREINTSOL", XPRS_SERIALIZEPREINTSOL, 1},
      {"NUMERICALEMPHASIS", XPRS_NUMERICALEMPHASIS, 1},
      {"PWLNONCONVEXTRANSFORMATION", XPRS_PWLNONCONVEXTRANSFORMATION, 1},
      {"MIPCOMPONENTS", XPRS_MIPCOMPONENTS, 1},
      {"MIPCONCURRENTNODES", XPRS_MIPCONCURRENTNODES, 1},
      {"MIPCONCURRENTSOLVES", XPRS_MIPCONCURRENTSOLVES, 1},
      {"OUTPUTCONTROLS", XPRS_OUTPUTCONTROLS, 1},
      {"SIFTSWITCH", XPRS_SIFTSWITCH, 1},
      {"HEUREMPHASIS", XPRS_HEUREMPHASIS, 1},
      {"COMPUTEMATX", XPRS_COMPUTEMATX, 1},
      {"COMPUTEMATX_IIS", XPRS_COMPUTEMATX_IIS, 1},
      {"COMPUTEMATX_IISMAXTIME", XPRS_COMPUTEMATX_IISMAXTIME, 1},
      {"BARREFITER", XPRS_BARREFITER, 1},
      {"COMPUTELOG", XPRS_COMPUTELOG, 1},
      {"SIFTPRESOLVEOPS", XPRS_SIFTPRESOLVEOPS, 1},
      {"CHECKINPUTDATA", XPRS_CHECKINPUTDATA, 1},
      {"ESCAPENAMES", XPRS_ESCAPENAMES, 1},
      {"IOTIMEOUT", XPRS_IOTIMEOUT, 1},
      {"AUTOCUTTING", XPRS_AUTOCUTTING, 1},
      {"CALLBACKCHECKTIMEDELAY", XPRS_CALLBACKCHECKTIMEDELAY, 1},
      {"MULTIOBJOPS", XPRS_MULTIOBJOPS, 1},
      {"MULTIOBJLOG", XPRS_MULTIOBJLOG, 1},
      {"GLOBALSPATIALBRANCHIFPREFERORIG", XPRS_GLOBALSPATIALBRANCHIFPREFERORIG,
       1},
      {"PRECONFIGURATION", XPRS_PRECONFIGURATION, 1},
      {"FEASIBILITYJUMP", XPRS_FEASIBILITYJUMP, 1},
  };
  for (const auto& [paramString, control, paramValue] : params) {
    MPSolver solver("XPRESS_MIP", MPSolver::XPRESS_MIXED_INTEGER_PROGRAMMING);
    XPRSGetter getter(&solver);
    std::string xpressParamString =
        paramString + " " + std::to_string(paramValue);
    solver.SetSolverSpecificParametersAsString(xpressParamString);
    EXPECT_EQ(paramValue, getter.getIntegerControl(control));
  }
}

TEST(XpressInterface, setInt64Control) {
  std::vector<std::tuple<std::string, int, int>> params = {
      {"EXTRAELEMS", XPRS_EXTRAELEMS, 1},
      {"EXTRASETELEMS", XPRS_EXTRASETELEMS, 1},
  };
  for (const auto& [paramString, control, paramValue] : params) {
    MPSolver solver("XPRESS_MIP", MPSolver::XPRESS_MIXED_INTEGER_PROGRAMMING);
    XPRSGetter getter(&solver);
    std::string xpressParamString =
        paramString + " " + std::to_string(paramValue);
    solver.SetSolverSpecificParametersAsString(xpressParamString);
    EXPECT_EQ(paramValue, getter.getInteger64Control(control));
  }
}

TEST_F(XpressFixtureMIP, SolveMIP) {
  // max   x + 2y
  // st.  -x +  y <= 1
  //      2x + 3y <= 12
  //      3x + 2y <= 12
  //       x ,  y >= 0
  //       x ,  y \in Z

  double inf = solver.infinity();
  MPVariable* x = solver.MakeIntVar(0, inf, "x");
  MPVariable* y = solver.MakeIntVar(0, inf, "y");
  MPObjective* obj = solver.MutableObjective();
  obj->SetCoefficient(x, 1);
  obj->SetCoefficient(y, 2);
  obj->SetMaximization();
  MPConstraint* c1 = solver.MakeRowConstraint(-inf, 1);
  c1->SetCoefficient(x, -1);
  c1->SetCoefficient(y, 1);
  MPConstraint* c2 = solver.MakeRowConstraint(-inf, 12);
  c2->SetCoefficient(x, 3);
  c2->SetCoefficient(y, 2);
  MPConstraint* c3 = solver.MakeRowConstraint(-inf, 12);
  c3->SetCoefficient(x, 2);
  c3->SetCoefficient(y, 3);
  solver.Solve();

  EXPECT_EQ(obj->Value(), 6);
  EXPECT_EQ(obj->BestBound(), 6);
  EXPECT_EQ(x->solution_value(), 2);
  EXPECT_EQ(y->solution_value(), 2);
}

TEST_F(XpressFixtureLP, SolveLP) {
  // max   x + 2y
  // st.  -x +  y <= 1
  //      2x + 3y <= 12
  //      3x + 2y <= 12
  //       x ,  y \in R+

  double inf = solver.infinity();
  MPVariable* x = solver.MakeNumVar(0, inf, "x");
  MPVariable* y = solver.MakeNumVar(0, inf, "y");
  MPObjective* obj = solver.MutableObjective();
  obj->SetCoefficient(x, 1);
  obj->SetCoefficient(y, 2);
  obj->SetMaximization();
  MPConstraint* c1 = solver.MakeRowConstraint(-inf, 1);
  c1->SetCoefficient(x, -1);
  c1->SetCoefficient(y, 1);
  MPConstraint* c2 = solver.MakeRowConstraint(-inf, 12);
  c2->SetCoefficient(x, 3);
  c2->SetCoefficient(y, 2);
  MPConstraint* c3 = solver.MakeRowConstraint(-inf, 12);
  c3->SetCoefficient(x, 2);
  c3->SetCoefficient(y, 3);
  solver.Solve();

  EXPECT_NEAR(obj->Value(), 7.4, 1e-8);
  EXPECT_NEAR(x->solution_value(), 1.8, 1e-8);
  EXPECT_NEAR(y->solution_value(), 2.8, 1e-8);
  EXPECT_NEAR(x->reduced_cost(), 0, 1e-8);
  EXPECT_NEAR(y->reduced_cost(), 0, 1e-8);
  EXPECT_NEAR(c1->dual_value(), 0.2, 1e-8);
  EXPECT_NEAR(c2->dual_value(), 0, 1e-8);
  EXPECT_NEAR(c3->dual_value(), 0.6, 1e-8);
}

// WARNING fragile test because it uses
// the random generator is used by
// buildLargeMip(solver, numVars, maxTime);
// called by
// buildLargeMipWithCallback(solver, 60, 2);
// This tests hints a solution to the solver that is only
// usable for the test generated under linux
#if defined(_MSC_VER)
// Ignore this test because the random generator is different
// for windows and linux.
#elif defined(__GNUC__)
TEST_F(XpressFixtureMIP, SetHint) {
  // Once a solution is added to XPRESS, it is actually impossible to get it
  // back using the API
  // In this test we send the (near) optimal solution as a hint (with
  // obj=56774). Usually XPRESS finds it in ~3000 seconds but in this case it
  // should be able to retain it in juste a few seconds using the hint. Note
  // that the logs should mention "User solution (USER_HINT) stored."
  buildLargeMipWithCallback(solver, 60, 2);

  std::vector<double> hintValues{
      -2,  -3,  -19, 8,    -1,  -1, 7,   9,   -20, -17,  7,    -7,
      9,   -27, 13,  14,   -6,  -3, -25, -9,  15,  13,   -10,  16,
      -34, 51,  39,  4,    -54, 19, -76, 1,   -17, -18,  -46,  -10,
      0,   -36, 9,   -29,  -6,  4,  -16, -45, -12, -45,  -25,  -70,
      -43, -63, 54,  -148, 79,  -2, 64,  92,  61,  -121, -174, -85};
  std::vector<std::pair<const MPVariable*, double>> hint;
  for (int i = 0; i < solver.NumVariables(); ++i) {
    hint.push_back(std::make_pair(
        solver.LookupVariableOrNull("x_" + std::to_string(i)), hintValues[i]));
  }
  solver.SetHint(hint);
  solver.Solve();

  // Test that we have at least the near optimal objective function value
  EXPECT_GE(solver.Objective().Value(), 56774.0);
}
#endif

TEST_F(XpressFixtureMIP, SetCallBack) {
  auto myMpCallback = buildLargeMipWithCallback(solver, 30, 30);
  solver.Solve();

  int nSolutions = myMpCallback->getNSolutions();

  // This is a tough MIP, in 30 seconds XPRESS should have found at least 5
  // solutions (tested with XPRESS v9.0, may change in later versions)
  EXPECT_GT(nSolutions, 5);
  // Test variable values for the last solution found
  for (int i = 0; i < solver.NumVariables(); ++i) {
    EXPECT_NEAR(
        myMpCallback->getLastVariableValue(i),
        solver.LookupVariableOrNull("x_" + std::to_string(i))->solution_value(),
        1e-10);
  }
}

TEST_F(XpressFixtureMIP, SetAndUnsetCallBack) {
  // Test that when we unset a callback it is not called
  auto myMpCallback = buildLargeMipWithCallback(solver, 100, 5);
  solver.SetCallback(nullptr);
  solver.Solve();
  EXPECT_EQ(myMpCallback->getNSolutions(), 0);
}

TEST_F(XpressFixtureMIP, SetAndResetCallBack) {
  // Test that when we set a new callback then it is called, and old one is not
  // called
  auto oldMpCallback = buildLargeMipWithCallback(solver, 100, 5);
  auto newMpCallback = new MyMPCallback(&solver, false);
  solver.SetCallback((MPCallback*)newMpCallback);
  solver.Solve();
  EXPECT_EQ(oldMpCallback->getNSolutions(), 0);
  EXPECT_GT(newMpCallback->getNSolutions(), 1);
}

TEST_F(XpressFixtureMIP, CallbackThrowsException) {
  // Test that when the callback throws an exception, it is caught and logged
  auto oldMpCallback = buildLargeMipWithCallback(solver, 30, 30);
  auto newMpCallback = new MyMPCallback(&solver, true);
  solver.SetCallback((MPCallback*)newMpCallback);
  testing::internal::CaptureStderr();
  EXPECT_NO_THROW(solver.Solve());
  std::string errors = testing::internal::GetCapturedStderr();
  // Test that StdErr contains the following error message
  std::string expected_error =
      "Caught exception during user-defined call-back: This is a mocked "
      "exception in MyMPCallback";
  ASSERT_NE(errors.find(expected_error), std::string::npos);
}

}  // namespace operations_research

int main(int argc, char** argv) {
  absl::SetFlag(&FLAGS_stderrthreshold, 0);
  testing::InitGoogleTest(&argc, argv);
  auto solver = operations_research::MPSolver::CreateSolver("XPRESS_LP");
  if (solver == nullptr) {
    LOG(ERROR) << "Xpress solver is not available";
    return EXIT_SUCCESS;
  } else {
    return RUN_ALL_TESTS();
  }
}<|MERGE_RESOLUTION|>--- conflicted
+++ resolved
@@ -730,33 +730,6 @@
   tmpFile.close();
   std::filesystem::remove_all(temporary_working_dir);
 
-<<<<<<< HEAD
-  std::string expectedMps = std::string("") +
-      "NAME          newProb" + "\n" +
-      "OBJSENSE  MAXIMIZE" + "\n" +
-      "ROWS" + "\n" +
-      " N  __OBJ___        " + "\n" +
-      " L  R1              " + "\n" +
-      " L  SomeRowName     " + "\n" +
-      "COLUMNS" + "\n" +
-      "    C1                __OBJ___          1" + "\n" +
-      "    C1                R1                3" + "\n" +
-      "    SomeColumnName    __OBJ___          2" + "\n" +
-      "    SomeColumnName    R1                1.5" + "\n" +
-      "    SomeColumnName    SomeRowName       -1.1122334455667788" + "\n" +
-      "RHS" + "\n" +
-      "    RHS00001          R1                1" + "\n" +
-      "    RHS00001          SomeRowName       5" + "\n" +
-      "RANGES" + "\n" +
-      "    RNG00001          SomeRowName       2" + "\n" +
-      "BOUNDS" + "\n" +
-      " UI BND00001          C1                9" + "\n" +
-      " LO BND00001          C1                -1" + "\n" +
-      " UP BND00001          SomeColumnName    5.147593849384714" + "\n" +
-      " LO BND00001          SomeColumnName    -1" + "\n" +
-      "ENDATA" + "\n";
-
-=======
   // disable formatting to keep the expected MPS readable
   // clang-format off
   std::string expectedMps = std::string("") +
@@ -784,7 +757,6 @@
                             " LO BND00001          SomeColumnName    -1" + "\n" +
                             "ENDATA" + "\n";
   // clang-format on
->>>>>>> f9adb26d
   EXPECT_EQ(tmpBuffer.str(), expectedMps);
 }
 
