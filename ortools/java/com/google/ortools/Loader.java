// Copyright 2010-2021 Google LLC
// Licensed under the Apache License, Version 2.0 (the "License");
// you may not use this file except in compliance with the License.
// You may obtain a copy of the License at
//
//     http://www.apache.org/licenses/LICENSE-2.0
//
// Unless required by applicable law or agreed to in writing, software
// distributed under the License is distributed on an "AS IS" BASIS,
// WITHOUT WARRANTIES OR CONDITIONS OF ANY KIND, either express or implied.
// See the License for the specific language governing permissions and
// limitations under the License.

package com.google.ortools;

import java.io.IOException;
import java.io.InputStream;
import java.net.URL;
import java.nio.file.Files;
import java.nio.file.Path;
import java.util.Objects;

/**
 * Helper class to load native libraries needed for using ortools-java.
 */
public class Loader {
  private static final String RESOURCE_PREFIX;
  private static final String RESOURCE_SUFFIX;
  private static final String[] FILES_TO_EXTRACT;
  static {
    RESOURCE_SUFFIX = System.mapLibraryName("test").split("test\\.")[1];
    switch (RESOURCE_SUFFIX) {
      case "dll":
        RESOURCE_PREFIX = "win32-x86-64";
        FILES_TO_EXTRACT = new String[]{"jniortools"};
        break;
      case "so":
        RESOURCE_PREFIX = "linux-x86-64";
        FILES_TO_EXTRACT = new String[]{"libjniortools", "libortools"};
        break;
      case "dylib":
        RESOURCE_PREFIX = "darwin-x86-64";
        FILES_TO_EXTRACT = new String[]{"libjniortools", "libortools"};
        break;
      default:
        throw new UnsupportedOperationException(String.format("Unknown library suffix %s!", RESOURCE_SUFFIX));
    }
  }

  /**
   * Extract native resources to a temp directory.
   * @return The path containing all extracted libraries.
   */
  private static Path unpackNativeResources() throws IOException {
    Path tempPath = Files.createTempDirectory("ortools-java");
    tempPath.toFile().deleteOnExit();

    ClassLoader loader = Loader.class.getClassLoader();
    for (String file : FILES_TO_EXTRACT) {
      String fullPath = String.format("ortools-%s/%s.%s", RESOURCE_PREFIX, file, RESOURCE_SUFFIX);
      URL url = Objects.requireNonNull(
              loader.getResource(fullPath),
              String.format("Resource %s was not found in ClassLoader %s", fullPath, loader)
      );
      try (InputStream lib = url.openStream()) {
        Files.copy(lib, tempPath.resolve(file));
      }
    }

    return tempPath;
  }

  private static boolean loaded = false;
<<<<<<< HEAD

  /**
   * Extract and load the native libraries needed for using ortools-java.
   */
  public synchronized static void loadNativeLibraries() {
=======
  public static synchronized void loadNativeLibraries() {
>>>>>>> 09051d75
    if (!loaded) {
      try {
        // Extract natives
        Path tempPath = unpackNativeResources();
        // Load natives
        System.load(tempPath.resolve(System.mapLibraryName("jniortools")).toString());
        loaded = true;
      } catch (IOException e) {
        throw new RuntimeException(e);
      }
    }
  }
}<|MERGE_RESOLUTION|>--- conflicted
+++ resolved
@@ -71,15 +71,11 @@
   }
 
   private static boolean loaded = false;
-<<<<<<< HEAD
 
   /**
    * Extract and load the native libraries needed for using ortools-java.
    */
-  public synchronized static void loadNativeLibraries() {
-=======
   public static synchronized void loadNativeLibraries() {
->>>>>>> 09051d75
     if (!loaded) {
       try {
         // Extract natives
