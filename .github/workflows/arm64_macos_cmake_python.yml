# ref: https://github.com/actions/runner-images
name: arm64 MacOS CMake Python

on:
  push:
    branches:
      - main
      - v99bugfix
  pull_request:
  workflow_dispatch:

concurrency:
  group: ${{github.workflow}}-${{github.ref}}
  cancel-in-progress: true

# Building using the github runner environement directly.
env:
  CCACHE_BASEDIR: ${{github.workspace}}
  CCACHE_DIR: ${{github.workspace}}/.ccache

jobs:
  native:
    strategy:
      matrix:
        cmake: [
          {name: "Xcode", generator: "Xcode", config: Release, build_target: ALL_BUILD, test_target: RUN_TESTS, install_target: install},
          {name: "Make", generator: "Unix Makefiles", config: Release, build_target: all, test_target: test, install_target: install},
        ]
        python: [
          #{version: "3.9"},
          #{version: "3.10"},
          #{version: "3.11"},
          {version: "3.12"},
          #{version: "3.13"},
          #{version: "3.14"},
        ]
      fail-fast: false
    name: arm64•MacOS•CMake(${{matrix.cmake.name}})•Python-${{matrix.python.version}}
    runs-on: macos-latest # macos arm64 based runner
    env:
      deps_src_key: arm64_macos_python_deps_src
      deps_build_key: arm64_macos_python_deps_build_${{matrix.cmake.name}}
      ccache_key: arm64_macos_python_ccache_${{matrix.cmake.name}}
    steps:
<<<<<<< HEAD
      - uses: actions/checkout@v5
      - name: Install Dependencies
=======
      - uses: actions/checkout@v6
      - name: Swig install
>>>>>>> 8d9216e1
        run: |
          brew install ccache swig
          swig -version
      - name: Setup Python
        uses: actions/setup-python@v6
        with:
          python-version: ${{matrix.python.version}}
      - name: Update Path
        run: |
          echo "$HOME/Library/Python/${{matrix.python.version}}/bin" >> $GITHUB_PATH
          echo "$HOME/.local/bin" >> $GITHUB_PATH

      # RESTORING CACHES
      - name: Restore CMake dependency source code
        uses: actions/cache/restore@v4
        id: deps_src_restore
        with:
          key: ${{env.deps_src_key}}-${{hashFiles('CMakeLists.txt', 'cmake/**')}}
          path: ${{github.workspace}}/build/_deps/*-src
      - name: Restore CMake dependency build
        uses: actions/cache/restore@v4
        id: deps_build_restore
        with:
          key: ${{env.deps_build_key}}-${{hashFiles('CMakeLists.txt', 'cmake/**')}}
          path: |
            ${{github.workspace}}/build/_deps/*-build
            ${{github.workspace}}/build/_deps/*-subbuild
      - name: Restore CCache
        uses: actions/cache/restore@v4
        id: ccache_restore
        with:
          key: ${{env.ccache_key}}-${{github.sha}}
          restore-keys: ${{env.ccache_key}}-
          path: ${{env.CCACHE_DIR}}

      - name: Check CMake
        run: cmake --version
      - name: Configure
        run: >
          cmake -S. -Bbuild
          -G "${{matrix.cmake.generator}}"
          -DCMAKE_BUILD_TYPE=${{matrix.cmake.config}}
          -DBUILD_CXX_SAMPLES=OFF -DBUILD_CXX_EXAMPLES=OFF
          -DBUILD_PYTHON=ON
          -DCMAKE_INSTALL_PREFIX=install
      - name: Build
        run: >
          cmake --build build
          --config ${{matrix.cmake.config}}
          --target ${{matrix.cmake.build_target}}
          -v -j2
      - name: Test
        run: >
          CTEST_OUTPUT_ON_FAILURE=1
          cmake --build build
          --config ${{matrix.cmake.config}}
          --target ${{matrix.cmake.test_target}}
          -v
      - name: Install
        run: >
          cmake --build build
          --config ${{matrix.cmake.config}}
          --target ${{matrix.cmake.install_target}}
          -v
      - name: CCache stats
        run: |
          ccache --show-stats
          ccache --zero-stats

      # SAVING CACHES
      - name: Save CCache
        if: github.ref == 'refs/heads/main'
        uses: actions/cache/save@v4
        with:
          key: ${{steps.ccache_restore.outputs.cache-primary-key}}
          path: ${{env.CCACHE_DIR}}
      - name: Save CMake dependency build
        if: github.ref == 'refs/heads/main'
        uses: actions/cache/save@v4
        with:
          key: ${{steps.deps_build_restore.outputs.cache-primary-key}}
          path: |
            ${{github.workspace}}/build/_deps/*-build
            ${{github.workspace}}/build/_deps/*-subbuild
      - name: Save CMake dependency source code
        if: github.ref == 'refs/heads/main'
        uses: actions/cache/save@v4
        with:
          key: ${{steps.deps_src_restore.outputs.cache-primary-key}}
          path: ${{github.workspace}}/build/_deps/*-src

  arm64_macos_cmake_python:
    runs-on: ubuntu-latest
    needs: native
    steps:
      - uses: actions/checkout@v6<|MERGE_RESOLUTION|>--- conflicted
+++ resolved
@@ -42,13 +42,8 @@
       deps_build_key: arm64_macos_python_deps_build_${{matrix.cmake.name}}
       ccache_key: arm64_macos_python_ccache_${{matrix.cmake.name}}
     steps:
-<<<<<<< HEAD
-      - uses: actions/checkout@v5
+      - uses: actions/checkout@v6
       - name: Install Dependencies
-=======
-      - uses: actions/checkout@v6
-      - name: Swig install
->>>>>>> 8d9216e1
         run: |
           brew install ccache swig
           swig -version
