--- conflicted
+++ resolved
@@ -30,8 +30,7 @@
       deps_build_key: amd64_windows_cpp_deps_build_${{matrix.cmake.config}}
       CTEST_OUTPUT_ON_FAILURE: 1
     steps:
-<<<<<<< HEAD
-      - uses: actions/checkout@v5
+      - uses: actions/checkout@v6
 
       # CONFIGURING CACHES
       - name: Cache CMake dependency source code
@@ -47,9 +46,6 @@
             ${{github.workspace}}/build/_deps/*-build
             ${{github.workspace}}/build/_deps/*-subbuild
 
-=======
-      - uses: actions/checkout@v6
->>>>>>> 8d9216e1
       - name: Check CMake
         run: |
           cmake --version
