# ref: https://github.com/actions/runner-images
name: amd64 Linux CMake C++

on:
  push:
    branches:
      - main
      - v99bugfix
  pull_request:
  workflow_dispatch:

concurrency:
  group: ${{github.workflow}}-${{github.ref}}
  cancel-in-progress: true

# Building using the github runner environement directly.
env:
  CCACHE_BASEDIR: ${{github.workspace}}
  CCACHE_DIR: ${{github.workspace}}/.ccache

jobs:
  native:
    strategy:
      matrix:
        cmake: [
          {name: "Make", generator: "Unix Makefiles", config: Release},
          {name: "Ninja", generator: "Ninja", config: Release},
          {name: "NinjaMulti", generator: "Ninja Multi-Config", config: Release}
         ]
      fail-fast: false
    name: amd64•Linux•CMake(${{matrix.cmake.name}})•C++
    runs-on: ubuntu-latest
    env:
      deps_src_key: amd64_linux_cpp_deps_src
      deps_build_key: amd64_linux_cpp_deps_build_${{matrix.cmake.name}}
      ccache_key: amd64_linux_cpp_ccache_${{matrix.cmake.name}}
    steps:
<<<<<<< HEAD
      - uses: actions/checkout@v5
      - name: Install Dependencies
=======
      - uses: actions/checkout@v6
      - name: Install Ninja
>>>>>>> 8d9216e1
        run: |
          sudo apt update
          sudo apt install -y ninja-build ccache

      # RESTORING CACHES
      - name: Restore CMake dependency source code
        uses: actions/cache/restore@v4
        id: deps_src_restore
        with:
          key: ${{env.deps_src_key}}-${{hashFiles('CMakeLists.txt', 'cmake/**')}}
          path: ${{github.workspace}}/build/_deps/*-src
      - name: Restore CMake dependency build
        uses: actions/cache/restore@v4
        id: deps_build_restore
        with:
          key: ${{env.deps_build_key}}-${{hashFiles('CMakeLists.txt', 'cmake/**')}}
          path: |
            ${{github.workspace}}/build/_deps/*-build
            ${{github.workspace}}/build/_deps/*-subbuild
      - name: Restore CCache
        uses: actions/cache/restore@v4
        id: ccache_restore
        with:
          key: ${{env.ccache_key}}-${{github.sha}}
          restore-keys: ${{env.ccache_key}}-
          path: ${{env.CCACHE_DIR}}

      - name: Check CMake
        run: cmake --version
      - name: Configure
        run: >
          cmake -S. -Bbuild
          -G "${{matrix.cmake.generator}}"
          -DCMAKE_BUILD_TYPE=${{matrix.cmake.config}}
          -DBUILD_DEPS=ON
          -DCMAKE_INSTALL_PREFIX=install
      - name: Build
        run: >
          cmake --build build
          --config ${{matrix.cmake.config}}
          --target all
          -v -j2
      - name: Test
        run: >
          CTEST_OUTPUT_ON_FAILURE=1
          cmake --build build
          --config ${{matrix.cmake.config}}
          --target test
          -v
      - name: Install
        run: >
          cmake --build build
          --config ${{matrix.cmake.config}}
          --target install
          -v
      - name: CCache stats
        run: |
          ccache --show-stats
          ccache --zero-stats

      # SAVING CACHES
      - name: Save CCache
        if: github.ref == 'refs/heads/main'
        uses: actions/cache/save@v4
        with:
          key: ${{steps.ccache_restore.outputs.cache-primary-key}}
          path: ${{env.CCACHE_DIR}}
      - name: Save CMake dependency build
        if: github.ref == 'refs/heads/main'
        uses: actions/cache/save@v4
        with:
          key: ${{steps.deps_build_restore.outputs.cache-primary-key}}
          path: |
            ${{github.workspace}}/build/_deps/*-build
            ${{github.workspace}}/build/_deps/*-subbuild
      - name: Save CMake dependency source code
        if: github.ref == 'refs/heads/main'
        uses: actions/cache/save@v4
        with:
          key: ${{steps.deps_src_restore.outputs.cache-primary-key}}
          path: ${{github.workspace}}/build/_deps/*-src

  amd64_linux_cmake_cpp:
    runs-on: ubuntu-latest
    needs: native
    steps:
      - uses: actions/checkout@v6<|MERGE_RESOLUTION|>--- conflicted
+++ resolved
@@ -35,13 +35,8 @@
       deps_build_key: amd64_linux_cpp_deps_build_${{matrix.cmake.name}}
       ccache_key: amd64_linux_cpp_ccache_${{matrix.cmake.name}}
     steps:
-<<<<<<< HEAD
-      - uses: actions/checkout@v5
+      - uses: actions/checkout@v6
       - name: Install Dependencies
-=======
-      - uses: actions/checkout@v6
-      - name: Install Ninja
->>>>>>> 8d9216e1
         run: |
           sudo apt update
           sudo apt install -y ninja-build ccache
