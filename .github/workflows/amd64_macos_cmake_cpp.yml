# ref: https://github.com/actions/runner-images
name: amd64 MacOS CMake C++

on:
  push:
    branches:
      - main
      - v99bugfix
  pull_request:
  workflow_dispatch:

concurrency:
  group: ${{github.workflow}}-${{github.ref}}
  cancel-in-progress: true

# Building using the github runner environement directly.
env:
  CCACHE_BASEDIR: ${{github.workspace}}
  CCACHE_DIR: ${{github.workspace}}/.ccache

jobs:
  native:
    strategy:
      matrix:
        cmake: [
          {name: "Xcode", generator: "Xcode", config: Release, build_target: ALL_BUILD, test_target: RUN_TESTS, install_target: install},
          {name: "Make", generator: "Unix Makefiles", config: Release, build_target: all, test_target: test, install_target: install},
        ]
      fail-fast: false
    name: amd64•MacOS•CMake(${{matrix.cmake.name}})•C++
    runs-on: macos-15-intel
    env:
      deps_src_key: amd64_macos_cpp_deps_src
      deps_build_key: amd64_macos_cpp_deps_build_${{matrix.cmake.name}}
      ccache_key: amd64_macos_cpp_ccache_${{matrix.cmake.name}}
    steps:
<<<<<<< HEAD
      - uses: actions/checkout@v5
      - name: Install Dependencies
        run: brew install ccache

      # RESTORING CACHES
      - name: Restore CMake dependency source code
        uses: actions/cache/restore@v4
        id: deps_src_restore
        with:
          key: ${{env.deps_src_key}}-${{hashFiles('CMakeLists.txt', 'cmake/**')}}
          path: ${{github.workspace}}/build/_deps/*-src
      - name: Restore CMake dependency build
        uses: actions/cache/restore@v4
        id: deps_build_restore
        with:
          key: ${{env.deps_build_key}}-${{hashFiles('CMakeLists.txt', 'cmake/**')}}
          path: |
            ${{github.workspace}}/build/_deps/*-build
            ${{github.workspace}}/build/_deps/*-subbuild
      - name: Restore CCache
        uses: actions/cache/restore@v4
        id: ccache_restore
        with:
          key: ${{env.ccache_key}}-${{github.sha}}
          restore-keys: ${{env.ccache_key}}-
          path: ${{env.CCACHE_DIR}}

=======
      - uses: actions/checkout@v6
>>>>>>> 8d9216e1
      - name: Check CMake
        run: cmake --version
      - name: Configure
        run: >
          cmake -S. -Bbuild
          -G "${{matrix.cmake.generator}}"
          -DCMAKE_BUILD_TYPE=${{matrix.cmake.config}}
          -DBUILD_DEPS=ON
          -DCMAKE_INSTALL_PREFIX=install
      - name: Build
        run: >
          cmake --build build
          --config ${{matrix.cmake.config}}
          --target ${{matrix.cmake.build_target}}
          -v -j2
      - name: Test
        run: >
          CTEST_OUTPUT_ON_FAILURE=1
          cmake --build build
          --config ${{matrix.cmake.config}}
          --target ${{matrix.cmake.test_target}}
          -v
      - name: Install
        run: >
          cmake --build build
          --config ${{matrix.cmake.config}}
          --target ${{matrix.cmake.install_target}}
          -v
      - name: CCache stats
        run: |
          ccache --show-stats
          ccache --zero-stats

      # SAVING CACHES
      - name: Save CCache
        if: github.ref == 'refs/heads/main'
        uses: actions/cache/save@v4
        with:
          key: ${{steps.ccache_restore.outputs.cache-primary-key}}
          path: ${{env.CCACHE_DIR}}
      - name: Save CMake dependency build
        if: github.ref == 'refs/heads/main'
        uses: actions/cache/save@v4
        with:
          key: ${{steps.deps_build_restore.outputs.cache-primary-key}}
          path: |
            ${{github.workspace}}/build/_deps/*-build
            ${{github.workspace}}/build/_deps/*-subbuild
      - name: Save CMake dependency source code
        if: github.ref == 'refs/heads/main'
        uses: actions/cache/save@v4
        with:
          key: ${{steps.deps_src_restore.outputs.cache-primary-key}}
          path: ${{github.workspace}}/build/_deps/*-src

  amd64_macos_cmake_cpp:
    runs-on: ubuntu-latest
    needs: native
    steps:
      - uses: actions/checkout@v6<|MERGE_RESOLUTION|>--- conflicted
+++ resolved
@@ -34,8 +34,7 @@
       deps_build_key: amd64_macos_cpp_deps_build_${{matrix.cmake.name}}
       ccache_key: amd64_macos_cpp_ccache_${{matrix.cmake.name}}
     steps:
-<<<<<<< HEAD
-      - uses: actions/checkout@v5
+      - uses: actions/checkout@v6
       - name: Install Dependencies
         run: brew install ccache
 
@@ -62,9 +61,6 @@
           restore-keys: ${{env.ccache_key}}-
           path: ${{env.CCACHE_DIR}}
 
-=======
-      - uses: actions/checkout@v6
->>>>>>> 8d9216e1
       - name: Check CMake
         run: cmake --version
       - name: Configure
