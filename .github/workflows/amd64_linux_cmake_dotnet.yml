# ref: https://github.com/actions/runner-images
name: amd64 Linux CMake .Net

on:
  push:
    branches:
      - main
      - v99bugfix
  pull_request:
  workflow_dispatch:

concurrency:
  group: ${{github.workflow}}-${{github.ref}}
  cancel-in-progress: true

# Building using the github runner environement directly.
env:
  CCACHE_BASEDIR: ${{github.workspace}}
  CCACHE_DIR: ${{github.workspace}}/.ccache

jobs:
  native:
    name: amd64•Linux•CMake•.Net
    runs-on: ubuntu-latest
    env:
      deps_src_key: amd64_linux_dotnet_deps_src
      deps_build_key: amd64_linux_dotnet_deps_build
      ccache_key: amd64_linux_dotnet_ccache
    steps:
<<<<<<< HEAD
      - uses: actions/checkout@v5
      - name: Install Dependencies
=======
      - uses: actions/checkout@v6
      - name: Swig install
>>>>>>> 8d9216e1
        run: |
          sudo apt update
          sudo apt install -y ninja-build ccache swig
          swig -version
      - name: Setup .NET 8.0
        uses: actions/setup-dotnet@v5
        with:
          dotnet-version: 8.0.x
      - name: Check dotnet
        run: dotnet --info

      # RESTORING CACHES
      - name: Restore CMake dependency source code
        uses: actions/cache/restore@v4
        id: deps_src_restore
        with:
          key: ${{env.deps_src_key}}-${{hashFiles('CMakeLists.txt', 'cmake/**')}}
          path: ${{github.workspace}}/build/_deps/*-src
      - name: Restore CMake dependency build
        uses: actions/cache/restore@v4
        id: deps_build_restore
        with:
          key: ${{env.deps_build_key}}-${{hashFiles('CMakeLists.txt', 'cmake/**')}}
          path: |
            ${{github.workspace}}/build/_deps/*-build
            ${{github.workspace}}/build/_deps/*-subbuild
      - name: Restore CCache
        uses: actions/cache/restore@v4
        id: ccache_restore
        with:
          key: ${{env.ccache_key}}-${{github.sha}}
          restore-keys: ${{env.ccache_key}}-
          path: ${{env.CCACHE_DIR}}

      - name: Check CMake
        run: cmake --version
      - name: Configure
        run: >
          cmake -S. -Bbuild
          -G "Ninja"
          -DCMAKE_BUILD_TYPE=Release
          -DBUILD_CXX_SAMPLES=OFF -DBUILD_CXX_EXAMPLES=OFF
          -DBUILD_DOTNET=ON
          -DCMAKE_INSTALL_PREFIX=install
      - name: Build
        run: >
          cmake --build build
          --config Release
          --target all
          -v -j2
      - name: Test
        run: >
          CTEST_OUTPUT_ON_FAILURE=1
          cmake --build build
          --config Release
          --target test
          -v
      - name: Install
        run: >
          cmake --build build
          --config Release
          --target install
          -v
      - name: CCache stats
        run: |
          ccache --show-stats
          ccache --zero-stats

      # SAVING CACHES
      - name: Save CCache
        if: github.ref == 'refs/heads/main'
        uses: actions/cache/save@v4
        with:
          key: ${{steps.ccache_restore.outputs.cache-primary-key}}
          path: ${{env.CCACHE_DIR}}
      - name: Save CMake dependency build
        if: github.ref == 'refs/heads/main'
        uses: actions/cache/save@v4
        with:
          key: ${{steps.deps_build_restore.outputs.cache-primary-key}}
          path: |
            ${{github.workspace}}/build/_deps/*-build
            ${{github.workspace}}/build/_deps/*-subbuild
      - name: Save CMake dependency source code
        if: github.ref == 'refs/heads/main'
        uses: actions/cache/save@v4
        with:
          key: ${{steps.deps_src_restore.outputs.cache-primary-key}}
          path: ${{github.workspace}}/build/_deps/*-src

  amd64_linux_cmake_dotnet:
    runs-on: ubuntu-latest
    needs: native
    steps:
      - uses: actions/checkout@v6<|MERGE_RESOLUTION|>--- conflicted
+++ resolved
@@ -27,13 +27,8 @@
       deps_build_key: amd64_linux_dotnet_deps_build
       ccache_key: amd64_linux_dotnet_ccache
     steps:
-<<<<<<< HEAD
-      - uses: actions/checkout@v5
+      - uses: actions/checkout@v6
       - name: Install Dependencies
-=======
-      - uses: actions/checkout@v6
-      - name: Swig install
->>>>>>> 8d9216e1
         run: |
           sudo apt update
           sudo apt install -y ninja-build ccache swig
