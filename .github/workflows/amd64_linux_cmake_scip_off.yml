--- conflicted
+++ resolved
@@ -27,7 +27,7 @@
       deps_build_key: amd64_linux_scip_deps_build
       ccache_key: amd64_linux_scip_ccache
     steps:
-      - uses: actions/checkout@v5
+      - uses: actions/checkout@v6
       - name: Install Dependencies
         run: |
           sudo apt update
@@ -133,58 +133,4 @@
     runs-on: ubuntu-latest
     needs: native
     steps:
-<<<<<<< HEAD
-      - uses: actions/checkout@v5
-=======
-    - uses: actions/checkout@v6
-      # Install SWIG
-    - name: Swig install
-      run: sudo apt install -y swig
-    - name: Check swig
-      run: swig -version
-      # Install .NET SDKs
-    - name: Setup .NET 8.0
-      uses: actions/setup-dotnet@v5
-      with:
-        dotnet-version: 8.0.x
-    - name: Check dotnet
-      run: dotnet --info
-      # Install Java
-    - name: Check java
-      run: java -version
-      # Install Python
-    - name: Install python3 venv
-      run: sudo apt-get install python3-venv
-    - name: Update Path
-      run: echo "$HOME/.local/bin" >> $GITHUB_PATH
-      # CMake
-    - name: Check cmake
-      run: cmake --version
-    - name: Configure
-      run: >
-        cmake -S. -Bbuild
-        -DCMAKE_BUILD_TYPE=Release
-        -DBUILD_DEPS=ON
-        -DUSE_SCIP=OFF
-        ${{matrix.cmake.args}}
-    - name: Build
-      run: >
-        cmake --build build
-        --config Release
-        --target all
-        -v -j2
-    - name: Test
-      run: >
-        CTEST_OUTPUT_ON_FAILURE=1
-        cmake --build build
-        --config Release
-        --target test
-        -v
-    - name: Install
-      run: >
-        cmake --build build
-        --config Release
-        --target install
-        -v
-        -- DESTDIR=install
->>>>>>> 8d9216e1
+      - uses: actions/checkout@v6