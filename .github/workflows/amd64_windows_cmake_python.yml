# ref: https://github.com/actions/runner-images
name: amd64 Windows CMake Python

on: [push, workflow_dispatch]

concurrency:
  group: ${{github.workflow}}-${{github.ref}}
  cancel-in-progress: true

# Building using the github runner environement directly.
jobs:
  native:
    strategy:
      matrix:
        cmake: [
          {name: "VS2022", generator: "Visual Studio 17 2022", config: Release, build_target: ALL_BUILD, test_target: RUN_TESTS, install_target: INSTALL},
        ]
        python: [
          {version: "3.9", dir: Python309},
          {version: "3.10", dir: Python310},
          {version: "3.11", dir: Python311},
          {version: "3.12", dir: Python312},
          {version: "3.13", dir: Python313},
        ]
      fail-fast: false
    name: amd64•Windows•CMake(${{matrix.cmake.name}})•Python-${{matrix.python.version}}
    runs-on: windows-latest
    env:
      CTEST_OUTPUT_ON_FAILURE: 1
    steps:
      - uses: actions/checkout@v5
<<<<<<< HEAD
      - uses: actions/setup-python@v6
=======
      - uses: actions/setup-python@v5
>>>>>>> 79427d59
        with:
          python-version: ${{matrix.python.version}}
      - name: Install python3
        run: python3 -m pip install --user mypy-protobuf absl-py setuptools wheel numpy pandas
      - name: Add Python binaries to path
        run: >
          echo "$((Get-Item ~).FullName)/AppData/Roaming/Python/${{matrix.python.dir}}/Scripts" |
          Out-File -FilePath $env:GITHUB_PATH -Encoding utf8 -Append
      - name: Check CMake
        run: cmake --version
      - name: Configure
        run: >
          cmake -S. -Bbuild
          -G "${{matrix.cmake.generator}}"
          -DCMAKE_BUILD_TYPE=${{matrix.cmake.config}}
          -DBUILD_CXX_SAMPLES=OFF -DBUILD_CXX_EXAMPLES=OFF
          -DBUILD_PYTHON=ON
      - name: Build
        run: >
          cmake --build build
          --config ${{matrix.cmake.config}}
          --target ${{matrix.cmake.build_target}}
          -v -j2
      - name: Test
        run: >
          cmake --build build
          --config ${{matrix.cmake.config}}
          --target ${{matrix.cmake.test_target}}
          -v
      - name: Install
        run: >
          cmake --build build
          --config ${{matrix.cmake.config}}
          --target ${{matrix.cmake.install_target}}
          -v

  amd64_windows_cmake_python:
    runs-on: ubuntu-latest
    needs: native
    steps:
      - uses: actions/checkout@v5<|MERGE_RESOLUTION|>--- conflicted
+++ resolved
@@ -29,11 +29,7 @@
       CTEST_OUTPUT_ON_FAILURE: 1
     steps:
       - uses: actions/checkout@v5
-<<<<<<< HEAD
       - uses: actions/setup-python@v6
-=======
-      - uses: actions/setup-python@v5
->>>>>>> 79427d59
         with:
           python-version: ${{matrix.python.version}}
       - name: Install python3
