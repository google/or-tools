# ref: https://github.com/actions/runner-images
name: amd64 Linux CMake Python

on:
  push:
    branches:
      - main
      - v99bugfix
  pull_request:
  workflow_dispatch:

concurrency:
  group: ${{github.workflow}}-${{github.ref}}
  cancel-in-progress: true

# Building using the github runner environement directly.
env:
  CCACHE_BASEDIR: ${{github.workspace}}
  CCACHE_DIR: ${{github.workspace}}/.ccache

jobs:
  native:
    strategy:
      matrix:
        python: [
          {version: "3.9"},
          #{version: "3.10"},
          #{version: "3.11"},
          #{version: "3.12"},
          {version: "3.13"},
          {version: "3.14"},
         ]
      fail-fast: false
    name: amd64•Linux•CMake•Python${{matrix.python.version}}
    runs-on: ubuntu-latest
    env:
      deps_src_key: amd64_linux_python_deps_src_${{matrix.python.version}}
      deps_build_key: amd64_linux_python_deps_build_${{matrix.python.version}}
      ccache_key: amd64_linux_python_ccache_${{matrix.python.version}}
    steps:
<<<<<<< HEAD
      - uses: actions/checkout@v5
      - name: Install Dependencies
=======
      - uses: actions/checkout@v6
      - name: Install Ninja
>>>>>>> 8d9216e1
        run: |
          sudo apt update
          sudo apt install -y ninja-build ccache swig
          swig -version
      - name: Setup Python
        uses: actions/setup-python@v6
        with:
          python-version: ${{matrix.python.version}}
      - name: Update Path
        run: echo "$HOME/.local/bin" >> $GITHUB_PATH

      # RESTORING CACHES
      - name: Restore CMake dependency source code
        uses: actions/cache/restore@v4
        id: deps_src_restore
        with:
          key: ${{env.deps_src_key}}-${{hashFiles('CMakeLists.txt', 'cmake/**')}}
          path: ${{github.workspace}}/build/_deps/*-src
      - name: Restore CMake dependency build
        uses: actions/cache/restore@v4
        id: deps_build_restore
        with:
          key: ${{env.deps_build_key}}-${{hashFiles('CMakeLists.txt', 'cmake/**')}}
          path: |
            ${{github.workspace}}/build/_deps/*-build
            ${{github.workspace}}/build/_deps/*-subbuild
      - name: Restore CCache
        uses: actions/cache/restore@v4
        id: ccache_restore
        with:
          key: ${{env.ccache_key}}-${{github.sha}}
          restore-keys: ${{env.ccache_key}}-
          path: ${{env.CCACHE_DIR}}

      - name: Check CMake
        run: cmake --version
      - name: Configure
        run: >
          cmake -S. -Bbuild
          -G "Ninja"
          -DCMAKE_BUILD_TYPE=Release
          -DBUILD_CXX_SAMPLES=OFF -DBUILD_CXX_EXAMPLES=OFF
          -DBUILD_PYTHON=ON
          -DCMAKE_INSTALL_PREFIX=install
      - name: Build
        run: >
          cmake --build build
          --config Release
          --target all
          -v -j2
      - name: Test
        run: >
          CTEST_OUTPUT_ON_FAILURE=1
          cmake --build build
          --config Release
          --target test
          -v
      - name: Install
        run: >
          cmake --build build
          --config Release
          --target install
          -v
      - name: CCache stats
        run: |
          ccache --show-stats
          ccache --zero-stats

      # SAVING CACHES
      - name: Save CCache
        if: github.ref == 'refs/heads/main'
        uses: actions/cache/save@v4
        with:
          key: ${{steps.ccache_restore.outputs.cache-primary-key}}
          path: ${{env.CCACHE_DIR}}
      - name: Save CMake dependency build
        if: github.ref == 'refs/heads/main'
        uses: actions/cache/save@v4
        with:
          key: ${{steps.deps_build_restore.outputs.cache-primary-key}}
          path: |
            ${{github.workspace}}/build/_deps/*-build
            ${{github.workspace}}/build/_deps/*-subbuild
      - name: Save CMake dependency source code
        if: github.ref == 'refs/heads/main'
        uses: actions/cache/save@v4
        with:
          key: ${{steps.deps_src_restore.outputs.cache-primary-key}}
          path: ${{github.workspace}}/build/_deps/*-src

  amd64_linux_cmake_python:
    runs-on: ubuntu-latest
    needs: native
    steps:
      - uses: actions/checkout@v6<|MERGE_RESOLUTION|>--- conflicted
+++ resolved
@@ -38,13 +38,8 @@
       deps_build_key: amd64_linux_python_deps_build_${{matrix.python.version}}
       ccache_key: amd64_linux_python_ccache_${{matrix.python.version}}
     steps:
-<<<<<<< HEAD
-      - uses: actions/checkout@v5
+      - uses: actions/checkout@v6
       - name: Install Dependencies
-=======
-      - uses: actions/checkout@v6
-      - name: Install Ninja
->>>>>>> 8d9216e1
         run: |
           sudo apt update
           sudo apt install -y ninja-build ccache swig
