function(get_version_from_file VERSION_MAJOR VERSION_MINOR VERSION_PATCH)
  file(STRINGS "Version.txt" VERSION_STR)
  foreach(STR ${VERSION_STR})
    if(${STR} MATCHES "OR_TOOLS_MAJOR=(.*)")
      set(${VERSION_MAJOR} ${CMAKE_MATCH_1} PARENT_SCOPE)
    endif()
    if(${STR} MATCHES "OR_TOOLS_MINOR=(.*)")
      set(${VERSION_MINOR} ${CMAKE_MATCH_1} PARENT_SCOPE)
    endif()
  endforeach()
  set(${VERSION_PATCH} 9999 PARENT_SCOPE)
endfunction()

function(get_version_from_git VERSION_MAJOR VERSION_MINOR VERSION_PATCH)
  find_package(Git QUIET)
  if(NOT GIT_FOUND)
    message(STATUS "Did not find git package, get version from file...")
    get_version_from_file(MAJOR MINOR PATCH)
  else()
    execute_process(COMMAND
      ${GIT_EXECUTABLE} describe --tags
      RESULT_VARIABLE _OUTPUT_VAR
      OUTPUT_VARIABLE FULL
      ERROR_QUIET
      WORKING_DIRECTORY ${CMAKE_CURRENT_SOURCE_DIR})
    if(NOT _OUTPUT_VAR)
      execute_process(COMMAND
        ${GIT_EXECUTABLE} rev-list HEAD --count
        RESULT_VARIABLE _OUTPUT_VAR
        OUTPUT_VARIABLE PATCH
        ERROR_QUIET
        WORKING_DIRECTORY ${CMAKE_CURRENT_SOURCE_DIR})
      STRING(STRIP PATCH ${PATCH})
      STRING(REGEX REPLACE "\n$" "" PATCH ${PATCH})
      STRING(REGEX REPLACE " " "" PATCH ${PATCH})
      STRING(REGEX REPLACE "^v([0-9]+)\\..*" "\\1" MAJOR "${FULL}")
      STRING(REGEX REPLACE "^v[0-9]+\\.([0-9]+).*" "\\1" MINOR "${FULL}")
    else()
      message(STATUS "Did not find any tag")
      get_version_from_file(MAJOR MINOR PATCH)
    endif()
  endif()
  set(${VERSION_MAJOR} ${MAJOR} PARENT_SCOPE)
  set(${VERSION_MINOR} ${MINOR} PARENT_SCOPE)
  set(${VERSION_PATCH} ${PATCH} PARENT_SCOPE)
endfunction()

function(set_version VERSION)
  get_filename_component(GIT_DIR ".git" ABSOLUTE)
  if(EXISTS ${GIT_DIR})
    get_version_from_git(MAJOR MINOR PATCH)
  else()
    get_version_from_file(MAJOR MINOR PATCH)
  endif()
  set(${VERSION} "${MAJOR}.${MINOR}.${PATCH}" PARENT_SCOPE)
endfunction()

function(check_target my_target)
  if(NOT TARGET ${my_target})
    message(FATAL_ERROR " Or-Tools: compiling Or-Tools requires a ${my_target}
    CMake target in your project, see CMake/README.md for more details")
  endif(NOT TARGET ${my_target})
endfunction()


# fetch_git_dependency()
#
# CMake function to download, build and install (in staging area) a dependency at configure
# time.
#
# Parameters:
# NAME: name of the dependency
# REPOSITORY: git url of the dependency
# TAG: tag of the dependency
# APPLY_PATCH: apply patch
# CMAKE_ARGS: List of specific CMake args to add
#
# fetch_git_dependency(
#   NAME
#     abseil-cpp
#   URL
#     https://github.com/abseil/abseil-cpp.git
#   TAG
#     master
#   APPLY_PATCH
#     "git apply ${CMAKE_SOURCE_DIR}/patches/abseil-cpp.patch"
# )
function(fetch_git_dependency)
  set(options "")
  set(oneValueArgs NAME REPOSITORY TAG PATCH_COMMAND SOURCE_SUBDIR)
  set(multiValueArgs CMAKE_ARGS)
  cmake_parse_arguments(GIT_DEP
    "${options}"
    "${oneValueArgs}"
    "${multiValueArgs}"
    ${ARGN}
  )
  message(STATUS "Building ${GIT_DEP_NAME}: ...")
  string(TOLOWER ${GIT_DEP_NAME} NAME_LOWER)

  if(GIT_DEP_PATCH_COMMAND)
    set(PATCH_CMD "${GIT_DEP_PATCH_COMMAND}")
  else()
    set(PATCH_CMD "")
  endif()
  configure_file(
    ${CMAKE_CURRENT_LIST_DIR}/CMakeLists.txt.in
    ${CMAKE_BINARY_DIR}/_deps/${NAME_LOWER}-subbuild/CMakeLists.txt @ONLY)

  if(MSVC)
    if (${BUILD_DEP_MP})
      set(MSVCSpecific -DCMAKE_CXX_FLAGS_RELEASE="/MP ${CMAKE_CXX_FLAGS_RELEASE}")
	endif(MSVC)
  endif(MSVC)
  
  execute_process(
<<<<<<< HEAD
    COMMAND ${CMAKE_COMMAND} -H. -Bproject_build -G "${CMAKE_GENERATOR}" ${MSVCSpecific}
=======
    COMMAND ${CMAKE_COMMAND} -S. -Bproject_build -G "${CMAKE_GENERATOR}"
>>>>>>> 65c61b59
    RESULT_VARIABLE result
    WORKING_DIRECTORY ${CMAKE_BINARY_DIR}/_deps/${NAME_LOWER}-subbuild)
  if(result)
    message(FATAL_ERROR "CMake step for ${GIT_DEP_NAME} failed: ${result}")
  endif()

  if ( NOT MSVC )
    if (${BUILD_DEP_NB_PROC})
	  set(Unix_specific -- -j${BUILD_DEP_NB_PROC})
	endif()
  endif()
  
  execute_process(
    COMMAND ${CMAKE_COMMAND} --build project_build --config ${CMAKE_BUILD_TYPE} ${Unix_specific}
    RESULT_VARIABLE result
    WORKING_DIRECTORY ${CMAKE_BINARY_DIR}/_deps/${NAME_LOWER}-subbuild)
  if(result)
    message(FATAL_ERROR "Build step for ${GIT_DEP_NAME} failed: ${result}")
  endif()

  if(GIT_DEP_SOURCE_SUBDIR)
    add_subdirectory(
      ${CMAKE_BINARY_DIR}/_deps/${NAME_LOWER}-src/${GIT_DEP_SOURCE_SUBDIR}
      ${CMAKE_BINARY_DIR}/_deps/${NAME_LOWER}-build)
  else()
    add_subdirectory(
      ${CMAKE_BINARY_DIR}/_deps/${NAME_LOWER}-src
      ${CMAKE_BINARY_DIR}/_deps/${NAME_LOWER}-build)
  endif()

  message(STATUS "Building ${GIT_DEP_NAME}: ...DONE")
endfunction()
<|MERGE_RESOLUTION|>--- conflicted
+++ resolved
@@ -114,11 +114,7 @@
   endif(MSVC)
   
   execute_process(
-<<<<<<< HEAD
-    COMMAND ${CMAKE_COMMAND} -H. -Bproject_build -G "${CMAKE_GENERATOR}" ${MSVCSpecific}
-=======
-    COMMAND ${CMAKE_COMMAND} -S. -Bproject_build -G "${CMAKE_GENERATOR}"
->>>>>>> 65c61b59
+    COMMAND ${CMAKE_COMMAND} -S. -Bproject_build -G "${CMAKE_GENERATOR}" ${MSVCSpecific}
     RESULT_VARIABLE result
     WORKING_DIRECTORY ${CMAKE_BINARY_DIR}/_deps/${NAME_LOWER}-subbuild)
   if(result)
