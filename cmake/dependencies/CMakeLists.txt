--- conflicted
+++ resolved
@@ -42,19 +42,6 @@
 # ZLIB
 # ##############################################################################
 if(BUILD_ZLIB)
-<<<<<<< HEAD
-  build_git_dependency(
-    NAME
-      ZLIB
-    REPOSITORY
-      # "https://github.com/madler/ZLIB.git"
-      "https://devin-source.rte-france.com/rte-math-prog/ZLIB.git"
-    TAG
-      "v1.2.11"
-    APPLY_PATCH
-      "${CMAKE_CURRENT_LIST_DIR}/../../patches/ZLIB.patch"
- )
-=======
   message(CHECK_START "Fetching ZLIB")
   list(APPEND CMAKE_MESSAGE_INDENT "  ")
   FetchContent_Declare(
@@ -65,24 +52,12 @@
   FetchContent_MakeAvailable(zlib)
   list(POP_BACK CMAKE_MESSAGE_INDENT)
   message(CHECK_PASS "fetched")
->>>>>>> 65c61b59
 endif()
 
 # ##############################################################################
 # ABSEIL-CPP
 # ##############################################################################
 if(BUILD_absl)
-<<<<<<< HEAD
-  build_git_dependency(
-    NAME
-      abseil-cpp
-    REPOSITORY
-      # "https://github.com/abseil/abseil-cpp.git"
-      "https://devin-source.rte-france.com/rte-math-prog/abseil-cpp.git"
-    TAG
-      "8ba96a8"
- )
-=======
   message(CHECK_START "Fetching Abseil-cpp")
   list(APPEND CMAKE_MESSAGE_INDENT "  ")
   set(ABSL_ENABLE_INSTALL ON)
@@ -94,28 +69,12 @@
   FetchContent_MakeAvailable(absl)
   list(POP_BACK CMAKE_MESSAGE_INDENT)
   message(CHECK_PASS "fetched")
->>>>>>> 65c61b59
 endif()
 
 # ##############################################################################
 # GFLAGS
 # ##############################################################################
 if(BUILD_gflags)
-<<<<<<< HEAD
-  build_git_dependency(
-    NAME
-      gflags
-    REPOSITORY
-      # "https://github.com/gflags/gflags.git"
-      "https://devin-source.rte-france.com/rte-math-prog/gflags.git"
-    TAG
-      "439a951"
-    CMAKE_ARGS
-      -DINSTALL_SHARED_LIBS:BOOL=OFF
-      -DBUILD_STATIC_LIBS:BOOL=ON
-      -DINSTALL_STATIC_LIBS:BOOL=ON
-  )
-=======
   message(CHECK_START "Fetching gflags")
   list(APPEND CMAKE_MESSAGE_INDENT "  ")
   set(INSTALL_HEADERS ON)
@@ -131,26 +90,12 @@
   FetchContent_MakeAvailable(gflags)
   list(POP_BACK CMAKE_MESSAGE_INDENT)
   message(CHECK_PASS "fetched")
->>>>>>> 65c61b59
 endif()
 
 # ##############################################################################
 # GLOG
 # ##############################################################################
 if(BUILD_glog)
-<<<<<<< HEAD
-  build_git_dependency(
-    NAME
-      glog
-    REPOSITORY
-      # "https://github.com/google/glog.git"
-      "https://devin-source.rte-france.com/rte-math-prog/glog.git"
-    TAG
-      "v0.4.0"
-    CMAKE_ARGS
-      -DWITH_GFLAGS:BOOL=OFF
-  )
-=======
   message(CHECK_START "Fetching glog")
   list(APPEND CMAKE_MESSAGE_INDENT "  ")
   FetchContent_Declare(
@@ -162,7 +107,6 @@
   FetchContent_MakeAvailable(glog)
   list(POP_BACK CMAKE_MESSAGE_INDENT)
   message(CHECK_PASS "fetched")
->>>>>>> 65c61b59
 endif()
 
 # ##############################################################################
@@ -196,21 +140,6 @@
 # Protobuf
 # ##############################################################################
 if(BUILD_Protobuf)
-<<<<<<< HEAD
-  build_git_dependency(
-    NAME
-      Protobuf
-    REPOSITORY
-      # "https://github.com/protocolbuffers/protobuf.git"
-      "https://devin-source.rte-france.com/rte-math-prog/protobuf.git"
-    TAG
-      "9cacecfb"
-    CMAKE_ARGS
-      -Dprotobuf_MSVC_STATIC_RUNTIME:BOOL=OFF
-      -Dprotobuf_BUILD_TESTS:BOOL=OFF
-      "SOURCE_SUBDIR cmake"
-  )
-=======
   message(CHECK_START "Fetching Protobuf")
   list(APPEND CMAKE_MESSAGE_INDENT "  ")
   set(protobuf_BUILD_TESTS OFF)
@@ -236,24 +165,12 @@
   endif()
   list(POP_BACK CMAKE_MESSAGE_INDENT)
   message(CHECK_PASS "fetched")
->>>>>>> 65c61b59
 endif()
 
 # ##############################################################################
 # Coinutils
 # ##############################################################################
 if(BUILD_CoinUtils)
-<<<<<<< HEAD
-  build_git_dependency(
-    NAME
-      CoinUtils
-    REPOSITORY
-      # "https://github.com/Mizux/CoinUtils.git"
-      "https://devin-source.rte-france.com/rte-math-prog/CoinUtils.git"
-    TAG
-      "stable/2.11"
-  )
-=======
   message(CHECK_START "Fetching CoinUtils")
   list(APPEND CMAKE_MESSAGE_INDENT "  ")
   FetchContent_Declare(
@@ -263,24 +180,12 @@
   FetchContent_MakeAvailable(CoinUtils)
   list(POP_BACK CMAKE_MESSAGE_INDENT)
   message(CHECK_PASS "fetched")
->>>>>>> 65c61b59
 endif()
 
 # ##############################################################################
 # Osi
 # ##############################################################################
 if(BUILD_Osi)
-<<<<<<< HEAD
-  build_git_dependency(
-    NAME
-      Osi
-    REPOSITORY
-      # "https://github.com/Mizux/Osi.git"
-      "https://devin-source.rte-france.com/rte-math-prog/Osi.git"
-    TAG
-      "stable/0.108"
-  )
-=======
   message(CHECK_START "Fetching Osi")
   list(APPEND CMAKE_MESSAGE_INDENT "  ")
   FetchContent_Declare(
@@ -290,24 +195,12 @@
   FetchContent_MakeAvailable(Osi)
   list(POP_BACK CMAKE_MESSAGE_INDENT)
   message(CHECK_PASS "fetched")
->>>>>>> 65c61b59
 endif()
 
 # ##############################################################################
 # Clp
 # ##############################################################################
 if(BUILD_Clp)
-<<<<<<< HEAD
-  build_git_dependency(
-    NAME
-      Clp
-    REPOSITORY
-      # "https://github.com/Mizux/Clp.git"
-      "https://devin-source.rte-france.com/rte-math-prog/Clp.git"
-    TAG
-      "stable/1.17.4"
-  )
-=======
   message(CHECK_START "Fetching Clp")
   list(APPEND CMAKE_MESSAGE_INDENT "  ")
   FetchContent_Declare(
@@ -317,24 +210,12 @@
   FetchContent_MakeAvailable(Clp)
   list(POP_BACK CMAKE_MESSAGE_INDENT)
   message(CHECK_PASS "fetched")
->>>>>>> 65c61b59
 endif()
 
 # ##############################################################################
 # Cgl
 # ##############################################################################
 if(BUILD_Cgl)
-<<<<<<< HEAD
-  build_git_dependency(
-    NAME
-      Cgl
-    REPOSITORY
-      # "https://github.com/Mizux/Cgl.git"
-      "https://devin-source.rte-france.com/rte-math-prog/Cgl.git"
-    TAG
-      "stable/0.60"
-  )
-=======
   message(CHECK_START "Fetching Cgl")
   list(APPEND CMAKE_MESSAGE_INDENT "  ")
   FetchContent_Declare(
@@ -344,24 +225,12 @@
   FetchContent_MakeAvailable(Cgl)
   list(POP_BACK CMAKE_MESSAGE_INDENT)
   message(CHECK_PASS "fetched")
->>>>>>> 65c61b59
 endif()
 
 # ##############################################################################
 # Cbc
 # ##############################################################################
 if(BUILD_Cbc)
-<<<<<<< HEAD
-  build_git_dependency(
-    NAME
-      Cbc
-    REPOSITORY
-      # "https://github.com/Mizux/Cbc.git"
-      "https://devin-source.rte-france.com/rte-math-prog/Cbc.git"
-    TAG
-      "stable/2.10"
-  )
-=======
   message(CHECK_START "Fetching Cbc")
   list(APPEND CMAKE_MESSAGE_INDENT "  ")
   FetchContent_Declare(
@@ -371,5 +240,4 @@
   FetchContent_MakeAvailable(Cbc)
   list(POP_BACK CMAKE_MESSAGE_INDENT)
   message(CHECK_PASS "fetched")
->>>>>>> 65c61b59
 endif()