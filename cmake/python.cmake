--- conflicted
+++ resolved
@@ -69,8 +69,7 @@
 
 # CMake will remove all '-D' prefix (i.e. -DUSE_FOO become USE_FOO)
 #get_target_property(FLAGS ortools::ortools COMPILE_DEFINITIONS)
-<<<<<<< HEAD
-set(FLAGS -DUSE_BOP -DUSE_GLOP -DUSE_CBC -DUSE_CLP -DMUST_USE_RESULT)
+set(FLAGS -DUSE_BOP -DUSE_GLOP -DABSL_MUST_USE_RESULT)
 
 if(USE_XPRESS)
 	set(FLAGS ${FLAGS} -DUSE_XPRESS)
@@ -80,15 +79,12 @@
 	set(FLAGS ${FLAGS} -DUSE_CPLEX)
 endif(USE_CPLEX)
 
-=======
-set(FLAGS -DUSE_BOP -DUSE_GLOP -DABSL_MUST_USE_RESULT)
 if(USE_COINOR)
   list(APPEND FLAGS
     "-DUSE_CBC"
     "-DUSE_CLP"
     )
 endif()
->>>>>>> a8c1773a
 list(APPEND CMAKE_SWIG_FLAGS ${FLAGS} "-I${PROJECT_SOURCE_DIR}")
 
 foreach(SUBPROJECT constraint_solver linear_solver sat graph algorithms data util)
